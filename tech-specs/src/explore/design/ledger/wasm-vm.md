# WASM VM

A wasm virtual machine will be used for [validity predicates](./vp.md) and [transactions code](./tx-execution.md). 

The VM should provide:
- an interface for compiling from higher-level languages to wasm (initially only Rust)
- a wasm compiler, unless we use [an interpreted runtime](/explore/libraries/wasm.md)
- provide and inject [environments for higher-level languages for VPs and transactions](#wasm-environment)
- pre-process wasm modules
  - check & sanitize modules
  - inject gas metering
  - inject stack height metering
- a runner for VPs and transactions code
- encode/decode wasm for transfer & storage
- [manage runtime memory](#wasm-memory)
- wasm development helpers
- helpers to estimate gas usage
- VM and environment versioning

Needs more info:
- TODO: review [wasmer gas metering](https://github.com/wasmerio/wasmer/blob/1ee7b4a07ff1acaec93078e618d64c810e7691f0/examples/metering.rs), are there any loop-holes that could potentially escape metering?
- TODO: can VPs be pre-compiled/cached?

## Resources

- [WebAssembly Specifications](https://webassembly.github.io/spec/)
- [wasmer examples](https://docs.wasmer.io/integrations/examples)
- [The WebAssembly Binary Toolkit](https://github.com/webassembly/wabt/)
  - bunch of useful wasm tools (e.g. `wasm2wat` to convert from wasm binary to human-readable wat format) 
- [Rust wasm WG](https://github.com/rustwasm/team) and [wasm book](https://rustwasm.github.io/book/introduction.html) (some sections are JS specific)
- [A practical guide to WebAssembly memory](https://radu-matei.com/blog/practical-guide-to-wasm-memory/) modulo JS specific details

## Wasm environment

The wasm environment will most likely be libraries that provide APIs for the wasm modules.

### Common environment

The common environment of VPs and transactions APIs:

- math & crypto
- logging
- panics/aborts
- gas metering
- storage read-only API
- context API (chain metadata such as block height)

The accounts sub-space storage is described under [accounts' dynamic storage sub-space](./accounts.md#dynamic-storage-sub-space).

### VPs environment

Because VPs are stateless, everything that's exposed in the VPs environment should be read-only:

- storage API to account's sub-space the [storage write log](#storage-write-log)
- transaction API

### Transactions environment

- storage write access for all public state via the [storage write log](#storage-write-log)

Some exceptions as to what can be written are given under [transaction code](./tx-execution.md#tx-code).


## Wasm memory

The wasm memory allows to share data bi-directionally between the host (Rust shell) and the guest (wasm) through a [wasm linear memory instance](https://webassembly.github.io/spec/core/exec/runtime.html#syntax-meminst).

Because [wasm currently only supports basic types](https://webassembly.github.io/spec/core/syntax/types.html), we need to choose how to represent more sophisticated data in memory.

The options on how the data can be passed through the memory are:
- using ["C" structures](https://doc.rust-lang.org/nomicon/other-reprs.html#reprc) (probably too invasive because everything in memory would have to use C repr)
- (de)serializing the data with some encoding (JSON, binary, ...?)
- currently very unstable: [WebIDL](https://developer.mozilla.org/en-US/docs/Glossary/WebIDL) / [Interface Types](https://github.com/WebAssembly/interface-types/blob/master/proposals/interface-types/Explainer.md) / [Reference types](https://github.com/WebAssembly/reference-types)

The choice should allow for easy usage in wasm for users (e.g. in Rust a bindgen macro on data structures, similar to [wasm_bindgen used for JS <-> wasm](https://github.com/rustwasm/wasm-bindgen)).

Related [wasmer issue](https://github.com/wasmerio/wasmer/issues/315).

We're currently using borsch for storage serialization, which is also a good option for wasm memory. 
- it's easy for users (can be derived)
- because borsch encoding is safe and consistent, the encoded bytes can also be used for Merkle tree hashing
- good performance, although it's not clear at this point if that may be negligible anyway

### The data

The data being passed between the host and the guest in the order of the execution:

- For transactions:
  - host-to-guest: pass tx.data to tx code call
  - guest-to-host: parameters of environment functions calls, including storage modifications (pending on storage API)
  - host-to-guest: return results for host calls
- For validity predicates:
  - host-to-guest: pass tx.data, prior and posterior account storage sub-space state and/or storage modifications (i.e. a write log) for the account
  - guest-to-host: parameters of environment function calls
  - host-to-guest: return results for host calls
  - ~~guest-to-host~~: the VP result (`bool`) can be passed directly from the call

### Storage write log

The storage write log gathers any storage updates (`write`/`delete`s) performed by transactions. For each transaction, the write log changes must be accepted by all the validity predicates that were triggered by these changes.

<<<<<<< HEAD
A validity predicate can read its prior state directly from storage as it is not changed by the transaction directly. For the posterior state, we first try to look-up the keys in the write log to try to find a new value if the key has been modified or deleted. If the key is not present in the write log, it means that the value has not changed and we can read it from storage.
=======
A validity predicate can read its prior state directly from storage as it is not changed by the transactions directly. For the posterior state, we would try to look-up the keys in the write log to try to find a new value if it's been modified or deleted. If the key is not present in the write log, it means that it has not changed and we can read it from storage.
>>>>>>> 599a921b

The write log of each transaction included in a block and accepted by VPs is accumulated into the block write log. Once the block is committed, we apply the storage changes from the block write log to the persistent storage.

![write log](./wasm-vm/storage-write-log.svg  "storage write log")
<https://excalidraw.com/new#room=333e1db689b083669c80,Y0i8yhvIAZCFICs753CSuA><|MERGE_RESOLUTION|>--- conflicted
+++ resolved
@@ -99,11 +99,7 @@
 
 The storage write log gathers any storage updates (`write`/`delete`s) performed by transactions. For each transaction, the write log changes must be accepted by all the validity predicates that were triggered by these changes.
 
-<<<<<<< HEAD
 A validity predicate can read its prior state directly from storage as it is not changed by the transaction directly. For the posterior state, we first try to look-up the keys in the write log to try to find a new value if the key has been modified or deleted. If the key is not present in the write log, it means that the value has not changed and we can read it from storage.
-=======
-A validity predicate can read its prior state directly from storage as it is not changed by the transactions directly. For the posterior state, we would try to look-up the keys in the write log to try to find a new value if it's been modified or deleted. If the key is not present in the write log, it means that it has not changed and we can read it from storage.
->>>>>>> 599a921b
 
 The write log of each transaction included in a block and accepted by VPs is accumulated into the block write log. Once the block is committed, we apply the storage changes from the block write log to the persistent storage.
 

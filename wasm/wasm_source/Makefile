cargo := $(env) cargo
rustup := $(env) rustup
# Nightly build is currently used for rustfmt and clippy.
nightly := $(shell cat ../../rust-nightly-version)

# All the wasms that can be built from this source, switched via Cargo features
# Wasms can be added via the Cargo.toml `[features]` list.
wasms := tx_bond
wasms += tx_ibc
wasms += tx_init_account
wasms += tx_init_validator
wasms += tx_init_proposal
<<<<<<< HEAD
=======
wasms += tx_mint_nft
wasms += tx_reveal_pk
>>>>>>> 9751f1a8
wasms += tx_vote_proposal
wasms += tx_transfer
wasms += tx_unbond
wasms += tx_update_vp
wasms += tx_withdraw
<<<<<<< HEAD
wasms += vp_masp
=======
wasms += vp_implicit
wasms += vp_nft
>>>>>>> 9751f1a8
wasms += vp_testnet_faucet
wasms += vp_token
wasms += vp_user

# Build all wasms in release mode
all: $(wasms)

# Build all wasms in debug mode
debug:
	$(foreach wasm,$(wasms),make debug_$(wasm) && ) true

# `cargo check` all wasms
check:
	$(foreach wasm,$(wasms),make check_$(wasm) && ) true

# `cargo test` all wasms
test:
	$(foreach wasm,$(wasms),make test_$(wasm) && ) true

# `cargo clippy` all wasms
clippy:
	$(foreach wasm,$(wasms),make clippy_$(wasm) && ) true

clippy-fix:
	$(cargo) +$(nightly) clippy --fix -Z unstable-options --all-targets --allow-dirty --allow-staged

fmt:
	$(cargo) +$(nightly) fmt --all

fmt-check:
	$(cargo) +$(nightly) fmt --all -- --check

# Build a selected wasm
# Linker flag "-s" for stripping (https://github.com/rust-lang/cargo/issues/3483#issuecomment-431209957)
$(wasms): %:
	RUSTFLAGS='-C link-arg=-s' $(cargo) build --release --target wasm32-unknown-unknown --target-dir 'target' --features $@ && \
	cp "./target/wasm32-unknown-unknown/release/namada_wasm.wasm" ../$@.wasm

# Build a selected wasm in debug mode
$(patsubst %,debug_%,$(wasms)): debug_%:
	RUSTFLAGS='-C link-arg=-s' $(cargo) build --target wasm32-unknown-unknown --target-dir 'target' --features $* && \
	cp "./target/wasm32-unknown-unknown/debug/namada_wasm.wasm" ../$*.wasm

# `cargo check` one of the wasms, e.g. `make check_tx_transfer`
$(patsubst %,check_%,$(wasms)): check_%:
	$(cargo) check --target wasm32-unknown-unknown --features $*

# `cargo test` one of the wasms, e.g. `make test_tx_transfer`
$(patsubst %,test_%,$(wasms)): test_%:
	$(cargo) test --features $* \
		-- \
		-Z unstable-options --report-time

# `cargo watch` one of the wasms, e.g. `make watch_tx_transfer`
$(patsubst %,watch_%,$(wasms)): watch_%:
	$(cargo) watch --features $*

# `cargo clippy` one of the wasms, e.g. `make clippy_tx_transfer`
$(patsubst %,clippy_%,$(wasms)): clippy_%:
	$(cargo) +$(nightly) clippy --all-targets --features $* -- -D warnings

clean-wasm = rm ../$(wasm).wasm
clean:
	$(foreach wasm,$(wasms),$(clean-wasm) && ) true

deps:
	$(rustup) target add wasm32-unknown-unknown

.PHONY : all debug check test clippy fmt fmt-check clean deps<|MERGE_RESOLUTION|>--- conflicted
+++ resolved
@@ -10,22 +10,14 @@
 wasms += tx_init_account
 wasms += tx_init_validator
 wasms += tx_init_proposal
-<<<<<<< HEAD
-=======
-wasms += tx_mint_nft
 wasms += tx_reveal_pk
->>>>>>> 9751f1a8
 wasms += tx_vote_proposal
 wasms += tx_transfer
 wasms += tx_unbond
 wasms += tx_update_vp
 wasms += tx_withdraw
-<<<<<<< HEAD
 wasms += vp_masp
-=======
 wasms += vp_implicit
-wasms += vp_nft
->>>>>>> 9751f1a8
 wasms += vp_testnet_faucet
 wasms += vp_token
 wasms += vp_user

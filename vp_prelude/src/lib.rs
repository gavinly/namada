//! This crate contains library code for validity predicate WASM. Most of the
//! code is re-exported from the `namada_vm_env` crate.

#![doc(html_favicon_url = "https://dev.anoma.net/master/favicon.png")]
#![doc(html_logo_url = "https://dev.anoma.net/master/rustdoc-logo.png")]
#![deny(rustdoc::broken_intra_doc_links)]
#![deny(rustdoc::private_intra_doc_links)]

pub mod intent;
pub mod key;
pub mod nft;
pub mod token;

// used in the VP input
use core::convert::AsRef;
use core::slice;
pub use std::collections::{BTreeSet, HashSet};
use std::convert::TryFrom;
use std::marker::PhantomData;

pub use borsh::{BorshDeserialize, BorshSerialize};
pub use namada::ledger::governance::storage as gov_storage;
pub use namada::ledger::storage_api::{
<<<<<<< HEAD
    self, iter_prefix, iter_prefix_bytes, rev_iter_prefix,
    rev_iter_prefix_bytes, StorageRead,
=======
    self, Error, OptionExt, ResultExt, StorageRead,
>>>>>>> 16d9aa6c
};
pub use namada::ledger::vp_env::VpEnv;
pub use namada::ledger::{parameters, pos as proof_of_stake};
pub use namada::proto::{Signed, SignedTxData};
pub use namada::types::address::Address;
use namada::types::chain::CHAIN_ID_LENGTH;
use namada::types::hash::{Hash, HASH_LENGTH};
use namada::types::internal::HostEnvResult;
use namada::types::key::*;
use namada::types::storage::{
    BlockHash, BlockHeight, Epoch, BLOCK_HASH_LENGTH,
};
pub use namada::types::*;
pub use namada_macros::validity_predicate;
use namada_vm_env::vp::*;
use namada_vm_env::{read_from_buffer, read_key_val_bytes_from_buffer};
pub use sha2::{Digest, Sha256, Sha384, Sha512};

pub fn sha256(bytes: &[u8]) -> Hash {
    let digest = Sha256::digest(bytes);
    Hash(*digest.as_ref())
}

pub fn is_tx_whitelisted(ctx: &Ctx) -> VpResult {
    let tx_hash = ctx.get_tx_code_hash()?;
    let key = parameters::storage::get_tx_whitelist_storage_key();
    let whitelist: Vec<String> = ctx.read_pre(&key)?.unwrap_or_default();
    // if whitelist is empty, allow any transaction
    Ok(whitelist.is_empty() || whitelist.contains(&tx_hash.to_string()))
}

pub fn is_vp_whitelisted(ctx: &Ctx, vp_bytes: &[u8]) -> VpResult {
    let vp_hash = sha256(vp_bytes);
    let key = parameters::storage::get_vp_whitelist_storage_key();
    let whitelist: Vec<String> = ctx.read_pre(&key)?.unwrap_or_default();
    // if whitelist is empty, allow any transaction
    Ok(whitelist.is_empty() || whitelist.contains(&vp_hash.to_string()))
}

/// Log a string. The message will be printed at the `tracing::Level::Info`.
pub fn log_string<T: AsRef<str>>(msg: T) {
    let msg = msg.as_ref();
    unsafe {
        anoma_vp_log_string(msg.as_ptr() as _, msg.len() as _);
    }
}

/// Log a string in a debug build. The message will be printed at the
/// `tracing::Level::Info`. Any `debug_log!` statements are only enabled in
/// non optimized builds by default. An optimized build will not execute
/// `debug_log!` statements unless `-C debug-assertions` is passed to the
/// compiler.
#[macro_export]
macro_rules! debug_log {
    ($($arg:tt)*) => {{
        (if cfg!(debug_assertions) { log_string(format!($($arg)*)) })
    }}
}

#[derive(Debug)]
pub struct Ctx(());

impl Ctx {
    /// Create a host context. The context on WASM side is only provided by
    /// the VM once its being executed (in here it's implicit). But
    /// because we want to have interface identical with the native
    /// VPs, in which the context is explicit, in here we're just
    /// using an empty `Ctx` to "fake" it.
    ///
    /// # Safety
    ///
    /// When using `#[validity_predicate]` macro from `anoma_macros`,
    /// the constructor should not be called from transactions and validity
    /// predicates implementation directly - they receive `&Self` as
    /// an argument provided by the macro that wrap the low-level WASM
    /// interface with Rust native types.
    ///
    /// Otherwise, this should only be called once to initialize this "fake"
    /// context in order to benefit from type-safety of the host environment
    /// methods implemented on the context.
    #[allow(clippy::new_without_default)]
    pub const unsafe fn new() -> Self {
        Self(())
    }

    /// Read access to the prior storage (state before tx execution)
    /// via [`trait@StorageRead`].
    pub fn pre(&self) -> CtxPreStorageRead<'_> {
        CtxPreStorageRead { _ctx: self }
    }

    /// Read access to the posterior storage (state after tx execution)
    /// via [`trait@StorageRead`].
    pub fn post(&self) -> CtxPostStorageRead<'_> {
        CtxPostStorageRead { _ctx: self }
    }
}

/// Read access to the prior storage (state before tx execution) via
/// [`trait@StorageRead`].
#[derive(Debug)]
pub struct CtxPreStorageRead<'a> {
    _ctx: &'a Ctx,
}

/// Read access to the posterior storage (state after tx execution) via
/// [`trait@StorageRead`].
#[derive(Debug)]
pub struct CtxPostStorageRead<'a> {
    _ctx: &'a Ctx,
}

/// Result of `VpEnv` or `storage_api::StorageRead` method call
pub type EnvResult<T> = Result<T, Error>;

/// Validity predicate result
pub type VpResult = EnvResult<bool>;

/// Accept a transaction
pub fn accept() -> VpResult {
    Ok(true)
}

/// Reject a transaction
pub fn reject() -> VpResult {
    Ok(false)
}

#[derive(Debug)]
pub struct KeyValIterator<T>(pub u64, pub PhantomData<T>);

impl<'view> VpEnv<'view> for Ctx {
    type Post = CtxPostStorageRead<'view>;
    type Pre = CtxPreStorageRead<'view>;
    type PrefixIter = KeyValIterator<(String, Vec<u8>)>;

    fn pre(&'view self) -> Self::Pre {
        CtxPreStorageRead { _ctx: self }
    }

    fn post(&'view self) -> Self::Post {
        CtxPostStorageRead { _ctx: self }
    }

    fn read_temp<T: BorshDeserialize>(
        &self,
        key: &storage::Key,
    ) -> Result<Option<T>, Error> {
        let key = key.to_string();
        let read_result =
            unsafe { anoma_vp_read_temp(key.as_ptr() as _, key.len() as _) };
        Ok(read_from_buffer(read_result, anoma_vp_result_buffer)
            .and_then(|t| T::try_from_slice(&t[..]).ok()))
    }

    fn read_bytes_temp(
        &self,
        key: &storage::Key,
    ) -> Result<Option<Vec<u8>>, Error> {
        let key = key.to_string();
        let read_result =
            unsafe { anoma_vp_read_temp(key.as_ptr() as _, key.len() as _) };
        Ok(read_from_buffer(read_result, anoma_vp_result_buffer))
    }

    fn get_chain_id(&'view self) -> Result<String, Error> {
        // Both `CtxPreStorageRead` and `CtxPostStorageRead` have the same impl
        get_chain_id()
    }

    fn get_block_height(&'view self) -> Result<BlockHeight, Error> {
        // Both `CtxPreStorageRead` and `CtxPostStorageRead` have the same impl
        get_block_height()
    }

    fn get_block_hash(&'view self) -> Result<BlockHash, Error> {
        // Both `CtxPreStorageRead` and `CtxPostStorageRead` have the same impl
        get_block_hash()
    }

    fn get_block_epoch(&'view self) -> Result<Epoch, Error> {
        // Both `CtxPreStorageRead` and `CtxPostStorageRead` have the same impl
        get_block_epoch()
    }

    fn iter_prefix(
        &self,
        prefix: &storage::Key,
    ) -> Result<Self::PrefixIter, Error> {
        // Both `CtxPreStorageRead` and `CtxPostStorageRead` have the same impl
<<<<<<< HEAD
        self.pre().iter_prefix(prefix).into_env_result()
    }

    fn rev_iter_prefix(
        &self,
        prefix: &storage::Key,
    ) -> Result<Self::PrefixIter, Self::Error> {
        // Both `CtxPreStorageRead` and `CtxPostStorageRead` have the same impl
        self.pre().rev_iter_prefix(prefix).into_env_result()
    }

    fn iter_pre_next(
        &self,
        iter: &mut Self::PrefixIter,
    ) -> Result<Option<(String, Vec<u8>)>, Self::Error> {
        self.pre().iter_next(iter).into_env_result()
    }

    fn iter_post_next(
        &self,
        iter: &mut Self::PrefixIter,
    ) -> Result<Option<(String, Vec<u8>)>, Self::Error> {
        self.post().iter_next(iter).into_env_result()
=======
        iter_prefix(prefix)
>>>>>>> 16d9aa6c
    }

    fn eval(
        &self,
        vp_code: Vec<u8>,
        input_data: Vec<u8>,
    ) -> Result<bool, Error> {
        let result = unsafe {
            anoma_vp_eval(
                vp_code.as_ptr() as _,
                vp_code.len() as _,
                input_data.as_ptr() as _,
                input_data.len() as _,
            )
        };
        Ok(HostEnvResult::is_success(result))
    }

    fn verify_tx_signature(
        &self,
        pk: &common::PublicKey,
        sig: &common::Signature,
    ) -> Result<bool, Error> {
        let pk = BorshSerialize::try_to_vec(pk).unwrap();
        let sig = BorshSerialize::try_to_vec(sig).unwrap();
        let valid = unsafe {
            anoma_vp_verify_tx_signature(
                pk.as_ptr() as _,
                pk.len() as _,
                sig.as_ptr() as _,
                sig.len() as _,
            )
        };
        Ok(HostEnvResult::is_success(valid))
    }

    fn get_tx_code_hash(&self) -> Result<Hash, Error> {
        let result = Vec::with_capacity(HASH_LENGTH);
        unsafe {
            anoma_vp_get_tx_code_hash(result.as_ptr() as _);
        }
        let slice =
            unsafe { slice::from_raw_parts(result.as_ptr(), HASH_LENGTH) };
        Ok(Hash::try_from(slice).expect("Cannot convert the hash"))
    }
}

impl StorageRead<'_> for CtxPreStorageRead<'_> {
    type PrefixIter = KeyValIterator<(String, Vec<u8>)>;

    fn read_bytes(&self, key: &storage::Key) -> Result<Option<Vec<u8>>, Error> {
        let key = key.to_string();
        let read_result =
            unsafe { anoma_vp_read_pre(key.as_ptr() as _, key.len() as _) };
        Ok(read_from_buffer(read_result, anoma_vp_result_buffer))
    }

    fn has_key(&self, key: &storage::Key) -> Result<bool, Error> {
        let key = key.to_string();
        let found =
            unsafe { anoma_vp_has_key_pre(key.as_ptr() as _, key.len() as _) };
        Ok(HostEnvResult::is_success(found))
    }

<<<<<<< HEAD
    fn iter_prefix(
        &self,
        prefix: &storage::Key,
    ) -> Result<Self::PrefixIter, storage_api::Error> {
        // Note that this is the same as `CtxPostStorageRead`
        iter_prefix_impl(prefix)
    }

    fn rev_iter_prefix(
        &self,
        prefix: &storage::Key,
    ) -> storage_api::Result<Self::PrefixIter> {
        // Note that this is the same as `CtxPostStorageRead`
        rev_iter_prefix_impl(prefix)
    }

=======
>>>>>>> 16d9aa6c
    fn iter_next(
        &self,
        iter: &mut Self::PrefixIter,
    ) -> Result<Option<(String, Vec<u8>)>, Error> {
        let read_result = unsafe { anoma_vp_iter_pre_next(iter.0) };
        Ok(read_key_val_bytes_from_buffer(
            read_result,
            anoma_vp_result_buffer,
        ))
    }

    // ---- Methods below share the same implementation in `pre/post` ----

    fn iter_prefix(
        &self,
        prefix: &storage::Key,
    ) -> Result<Self::PrefixIter, Error> {
        iter_prefix(prefix)
    }

    fn get_chain_id(&self) -> Result<String, Error> {
        get_chain_id()
    }

    fn get_block_height(&self) -> Result<BlockHeight, Error> {
        get_block_height()
    }

    fn get_block_hash(&self) -> Result<BlockHash, Error> {
        get_block_hash()
    }

    fn get_block_epoch(&self) -> Result<Epoch, Error> {
        get_block_epoch()
    }
}

impl StorageRead<'_> for CtxPostStorageRead<'_> {
    type PrefixIter = KeyValIterator<(String, Vec<u8>)>;

    fn read_bytes(&self, key: &storage::Key) -> Result<Option<Vec<u8>>, Error> {
        let key = key.to_string();
        let read_result =
            unsafe { anoma_vp_read_post(key.as_ptr() as _, key.len() as _) };
        Ok(read_from_buffer(read_result, anoma_vp_result_buffer))
    }

    fn has_key(&self, key: &storage::Key) -> Result<bool, Error> {
        let key = key.to_string();
        let found =
            unsafe { anoma_vp_has_key_post(key.as_ptr() as _, key.len() as _) };
        Ok(HostEnvResult::is_success(found))
    }

<<<<<<< HEAD
    fn iter_prefix(
        &self,
        prefix: &storage::Key,
    ) -> Result<Self::PrefixIter, storage_api::Error> {
        // Note that this is the same as `CtxPreStorageRead`
        iter_prefix_impl(prefix)
    }

    fn rev_iter_prefix(
        &self,
        prefix: &storage::Key,
    ) -> storage_api::Result<Self::PrefixIter> {
        // Note that this is the same as `CtxPreStorageRead`
        rev_iter_prefix_impl(prefix)
    }

=======
>>>>>>> 16d9aa6c
    fn iter_next(
        &self,
        iter: &mut Self::PrefixIter,
    ) -> Result<Option<(String, Vec<u8>)>, Error> {
        let read_result = unsafe { anoma_vp_iter_post_next(iter.0) };
        Ok(read_key_val_bytes_from_buffer(
            read_result,
            anoma_vp_result_buffer,
        ))
    }

    // ---- Methods below share the same implementation in `pre/post` ----

    fn iter_prefix(
        &self,
        prefix: &storage::Key,
    ) -> Result<Self::PrefixIter, Error> {
        iter_prefix(prefix)
    }

    fn get_chain_id(&self) -> Result<String, Error> {
        get_chain_id()
    }

    fn get_block_height(&self) -> Result<BlockHeight, Error> {
        get_block_height()
    }

    fn get_block_hash(&self) -> Result<BlockHash, Error> {
        get_block_hash()
    }

    fn get_block_epoch(&self) -> Result<Epoch, Error> {
        get_block_epoch()
    }
}

fn iter_prefix_impl(
    prefix: &storage::Key,
) -> Result<KeyValIterator<(String, Vec<u8>)>, Error> {
    let prefix = prefix.to_string();
    let iter_id = unsafe {
        anoma_vp_iter_prefix(prefix.as_ptr() as _, prefix.len() as _)
    };
    Ok(KeyValIterator(iter_id, PhantomData))
}

<<<<<<< HEAD
fn rev_iter_prefix_impl(
    prefix: &storage::Key,
) -> Result<KeyValIterator<(String, Vec<u8>)>, storage_api::Error> {
    let prefix = prefix.to_string();
    let iter_id = unsafe {
        anoma_vp_rev_iter_prefix(prefix.as_ptr() as _, prefix.len() as _)
    };
    Ok(KeyValIterator(iter_id, PhantomData))
}

fn get_chain_id() -> Result<String, storage_api::Error> {
=======
fn get_chain_id() -> Result<String, Error> {
>>>>>>> 16d9aa6c
    let result = Vec::with_capacity(CHAIN_ID_LENGTH);
    unsafe {
        anoma_vp_get_chain_id(result.as_ptr() as _);
    }
    let slice =
        unsafe { slice::from_raw_parts(result.as_ptr(), CHAIN_ID_LENGTH) };
    Ok(
        String::from_utf8(slice.to_vec())
            .expect("Cannot convert the ID string"),
    )
}

fn get_block_height() -> Result<BlockHeight, Error> {
    Ok(BlockHeight(unsafe { anoma_vp_get_block_height() }))
}

fn get_block_hash() -> Result<BlockHash, Error> {
    let result = Vec::with_capacity(BLOCK_HASH_LENGTH);
    unsafe {
        anoma_vp_get_block_hash(result.as_ptr() as _);
    }
    let slice =
        unsafe { slice::from_raw_parts(result.as_ptr(), BLOCK_HASH_LENGTH) };
    Ok(BlockHash::try_from(slice).expect("Cannot convert the hash"))
}

fn get_block_epoch() -> Result<Epoch, Error> {
    Ok(Epoch(unsafe { anoma_vp_get_block_epoch() }))
}<|MERGE_RESOLUTION|>--- conflicted
+++ resolved
@@ -21,12 +21,8 @@
 pub use borsh::{BorshDeserialize, BorshSerialize};
 pub use namada::ledger::governance::storage as gov_storage;
 pub use namada::ledger::storage_api::{
-<<<<<<< HEAD
     self, iter_prefix, iter_prefix_bytes, rev_iter_prefix,
-    rev_iter_prefix_bytes, StorageRead,
-=======
-    self, Error, OptionExt, ResultExt, StorageRead,
->>>>>>> 16d9aa6c
+    rev_iter_prefix_bytes, Error, OptionExt, ResultExt, StorageRead,
 };
 pub use namada::ledger::vp_env::VpEnv;
 pub use namada::ledger::{parameters, pos as proof_of_stake};
@@ -217,33 +213,15 @@
         prefix: &storage::Key,
     ) -> Result<Self::PrefixIter, Error> {
         // Both `CtxPreStorageRead` and `CtxPostStorageRead` have the same impl
-<<<<<<< HEAD
-        self.pre().iter_prefix(prefix).into_env_result()
+        self.pre().iter_prefix(prefix)
     }
 
     fn rev_iter_prefix(
         &self,
         prefix: &storage::Key,
-    ) -> Result<Self::PrefixIter, Self::Error> {
-        // Both `CtxPreStorageRead` and `CtxPostStorageRead` have the same impl
-        self.pre().rev_iter_prefix(prefix).into_env_result()
-    }
-
-    fn iter_pre_next(
-        &self,
-        iter: &mut Self::PrefixIter,
-    ) -> Result<Option<(String, Vec<u8>)>, Self::Error> {
-        self.pre().iter_next(iter).into_env_result()
-    }
-
-    fn iter_post_next(
-        &self,
-        iter: &mut Self::PrefixIter,
-    ) -> Result<Option<(String, Vec<u8>)>, Self::Error> {
-        self.post().iter_next(iter).into_env_result()
-=======
-        iter_prefix(prefix)
->>>>>>> 16d9aa6c
+    ) -> Result<Self::PrefixIter, Error> {
+        // Both `CtxPreStorageRead` and `CtxPostStorageRead` have the same impl
+        self.pre().rev_iter_prefix(prefix)
     }
 
     fn eval(
@@ -308,25 +286,6 @@
         Ok(HostEnvResult::is_success(found))
     }
 
-<<<<<<< HEAD
-    fn iter_prefix(
-        &self,
-        prefix: &storage::Key,
-    ) -> Result<Self::PrefixIter, storage_api::Error> {
-        // Note that this is the same as `CtxPostStorageRead`
-        iter_prefix_impl(prefix)
-    }
-
-    fn rev_iter_prefix(
-        &self,
-        prefix: &storage::Key,
-    ) -> storage_api::Result<Self::PrefixIter> {
-        // Note that this is the same as `CtxPostStorageRead`
-        rev_iter_prefix_impl(prefix)
-    }
-
-=======
->>>>>>> 16d9aa6c
     fn iter_next(
         &self,
         iter: &mut Self::PrefixIter,
@@ -344,7 +303,14 @@
         &self,
         prefix: &storage::Key,
     ) -> Result<Self::PrefixIter, Error> {
-        iter_prefix(prefix)
+        iter_prefix_impl(prefix)
+    }
+
+    fn rev_iter_prefix(
+        &self,
+        prefix: &storage::Key,
+    ) -> Result<Self::PrefixIter, Error> {
+        rev_iter_prefix_impl(prefix)
     }
 
     fn get_chain_id(&self) -> Result<String, Error> {
@@ -381,25 +347,6 @@
         Ok(HostEnvResult::is_success(found))
     }
 
-<<<<<<< HEAD
-    fn iter_prefix(
-        &self,
-        prefix: &storage::Key,
-    ) -> Result<Self::PrefixIter, storage_api::Error> {
-        // Note that this is the same as `CtxPreStorageRead`
-        iter_prefix_impl(prefix)
-    }
-
-    fn rev_iter_prefix(
-        &self,
-        prefix: &storage::Key,
-    ) -> storage_api::Result<Self::PrefixIter> {
-        // Note that this is the same as `CtxPreStorageRead`
-        rev_iter_prefix_impl(prefix)
-    }
-
-=======
->>>>>>> 16d9aa6c
     fn iter_next(
         &self,
         iter: &mut Self::PrefixIter,
@@ -417,7 +364,14 @@
         &self,
         prefix: &storage::Key,
     ) -> Result<Self::PrefixIter, Error> {
-        iter_prefix(prefix)
+        iter_prefix_impl(prefix)
+    }
+
+    fn rev_iter_prefix(
+        &self,
+        prefix: &storage::Key,
+    ) -> storage_api::Result<Self::PrefixIter> {
+        rev_iter_prefix_impl(prefix)
     }
 
     fn get_chain_id(&self) -> Result<String, Error> {
@@ -447,10 +401,9 @@
     Ok(KeyValIterator(iter_id, PhantomData))
 }
 
-<<<<<<< HEAD
 fn rev_iter_prefix_impl(
     prefix: &storage::Key,
-) -> Result<KeyValIterator<(String, Vec<u8>)>, storage_api::Error> {
+) -> Result<KeyValIterator<(String, Vec<u8>)>, Error> {
     let prefix = prefix.to_string();
     let iter_id = unsafe {
         anoma_vp_rev_iter_prefix(prefix.as_ptr() as _, prefix.len() as _)
@@ -458,10 +411,7 @@
     Ok(KeyValIterator(iter_id, PhantomData))
 }
 
-fn get_chain_id() -> Result<String, storage_api::Error> {
-=======
 fn get_chain_id() -> Result<String, Error> {
->>>>>>> 16d9aa6c
     let result = Vec::with_capacity(CHAIN_ID_LENGTH);
     unsafe {
         anoma_vp_get_chain_id(result.as_ptr() as _);

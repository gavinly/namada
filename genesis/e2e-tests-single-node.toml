--- conflicted
+++ resolved
@@ -151,13 +151,10 @@
 min_duration = 1
 # Maximum expected time per block (in seconds).
 max_expected_time_per_block = 30
-<<<<<<< HEAD
-=======
 # vp whitelist
 vp_whitelist = []
 # tx whitelist
 tx_whitelist = []
->>>>>>> b89f36b2
 
 # Proof of stake parameters.
 [pos_params]

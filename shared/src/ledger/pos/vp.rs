--- conflicted
+++ resolved
@@ -17,23 +17,12 @@
 
 use super::{
     bond_key, is_bond_key, is_params_key, is_total_voting_power_key,
-<<<<<<< HEAD
     is_unbond_key, is_validator_set_key, is_validator_total_deltas_key,
-    is_validator_voting_power_key, params_key, staking_token_address,
-    total_voting_power_key, unbond_key, validator_consensus_key_key,
-    validator_set_key, validator_slashes_key, validator_state_key,
-    validator_total_deltas_key, validator_voting_power_key, BondId, Bonds,
-    Unbonds, ValidatorConsensusKeys, ValidatorSets, ValidatorTotalDeltas,
-=======
-    is_unbond_key, is_validator_set_key,
-    is_validator_staking_reward_address_key, is_validator_total_deltas_key,
     is_validator_voting_power_key, params_key, total_voting_power_key,
     unbond_key, validator_consensus_key_key, validator_set_key,
-    validator_slashes_key, validator_staking_reward_address_key,
-    validator_state_key, validator_total_deltas_key,
+    validator_slashes_key, validator_state_key, validator_total_deltas_key,
     validator_voting_power_key, BondId, Bonds, Unbonds, ValidatorConsensusKeys,
     ValidatorSets, ValidatorTotalDeltas,
->>>>>>> 12fc417e
 };
 use crate::impl_pos_read_only;
 use crate::ledger::governance::vp::is_proposal_accepted;

use std::collections::HashSet;
use std::env;
use std::fmt::Debug;
use std::fs::{File, OpenOptions};
use std::io::{Read, Write};
use std::path::PathBuf;

use async_std::io::prelude::WriteExt;
use async_std::io::{self};
use borsh::{BorshDeserialize, BorshSerialize};
use masp_proofs::prover::LocalTxProver;
use namada::ledger::governance::storage as gov_storage;
use namada::ledger::masp::{ShieldedContext, ShieldedUtils};
use namada::ledger::rpc::{TxBroadcastData, TxResponse};
use namada::ledger::signing::TxSigningKey;
use namada::ledger::wallet::{Wallet, WalletUtils};
use namada::ledger::{masp, tx};
use namada::proto::Tx;
use namada::types::address::Address;
use namada::types::governance::{
    OfflineProposal, OfflineVote, Proposal, ProposalVote,
};
use namada::types::key::*;
use namada::types::storage::Epoch;
use namada::types::token;
use namada::types::transaction::governance::{
    InitProposalData, VoteProposalData,
};
use namada::types::transaction::InitValidator;
use namada::vm;
use rust_decimal::Decimal;

use super::rpc;
use crate::cli::context::WalletAddress;
use crate::cli::{args, safe_exit, Context};
use crate::client::signing::find_keypair;
use crate::facade::tendermint_rpc::endpoint::broadcast::tx_sync::Response;
use crate::facade::tendermint_rpc::error::Error as RpcError;
use crate::facade::tendermint_rpc::{Client, HttpClient};
use crate::node::ledger::tendermint_node;
<<<<<<< HEAD

const TX_INIT_ACCOUNT_WASM: &str = "tx_init_account.wasm";
const TX_INIT_VALIDATOR_WASM: &str = "tx_init_validator.wasm";
const TX_INIT_PROPOSAL: &str = "tx_init_proposal.wasm";
const TX_VOTE_PROPOSAL: &str = "tx_vote_proposal.wasm";
const TX_REVEAL_PK: &str = "tx_reveal_pk.wasm";
const TX_UPDATE_VP_WASM: &str = "tx_update_vp.wasm";
const TX_TRANSFER_WASM: &str = "tx_transfer.wasm";
const TX_IBC_WASM: &str = "tx_ibc.wasm";
const VP_USER_WASM: &str = "vp_user.wasm";
const TX_BOND_WASM: &str = "tx_bond.wasm";
const TX_UNBOND_WASM: &str = "tx_unbond.wasm";
const TX_WITHDRAW_WASM: &str = "tx_withdraw.wasm";
const TX_CHANGE_COMMISSION_WASM: &str = "tx_change_validator_commission.wasm";

/// Timeout for requests to the `/accepted` and `/applied`
/// ABCI query endpoints.
const ENV_VAR_NAMADA_EVENTS_MAX_WAIT_TIME_SECONDS: &str =
    "NAMADA_EVENTS_MAX_WAIT_TIME_SECONDS";

/// Default timeout in seconds for requests to the `/accepted`
/// and `/applied` ABCI query endpoints.
const DEFAULT_NAMADA_EVENTS_MAX_WAIT_TIME_SECONDS: u64 = 60;

pub async fn submit_custom(ctx: Context, args: args::TxCustom) {
    let tx_code = ctx.read_wasm(args.code_path);
    let data = args.data_path.map(|data_path| {
        std::fs::read(data_path).expect("Expected a file at given data path")
    });
    let tx = Tx::new(tx_code, data);
    let (ctx, initialized_accounts) =
        process_tx(ctx, &args.tx, tx, TxSigningKey::None).await;
    save_initialized_accounts(ctx, &args.tx, initialized_accounts).await;
=======
use crate::wallet::{gen_validator_keys, CliWalletUtils};

pub async fn submit_custom<
    C: Client + namada::ledger::queries::Client + Sync,
    U: WalletUtils,
>(
    client: &C,
    wallet: &mut Wallet<U>,
    args: args::TxCustom,
) {
    tx::submit_custom::<C, U>(client, wallet, args).await;
>>>>>>> 65c0b37d
}

pub async fn submit_update_vp<
    C: Client + namada::ledger::queries::Client + Sync,
    U: WalletUtils,
>(
    client: &C,
    wallet: &mut Wallet<U>,
    args: args::TxUpdateVp,
) {
    tx::submit_update_vp::<C, U>(client, wallet, args).await;
}

pub async fn submit_init_account<
    C: Client + namada::ledger::queries::Client + Sync,
    U: WalletUtils,
>(
    client: &C,
    wallet: &mut Wallet<U>,
    args: args::TxInitAccount,
) {
    tx::submit_init_account::<C, U>(client, wallet, args).await;
}

pub async fn submit_init_validator<
    C: Client + namada::ledger::queries::Client + Sync,
>(
    client: &C,
    mut ctx: Context,
    args::TxInitValidator {
        tx: tx_args,
        source,
        scheme,
        account_key,
        consensus_key,
        protocol_key,
        commission_rate,
        max_commission_rate_change,
        validator_vp_code_path,
        unsafe_dont_encrypt,
        tx_code_path,
    }: args::TxInitValidator,
) {
    let alias = tx_args
        .initialized_account_alias
        .as_ref()
        .cloned()
        .unwrap_or_else(|| "validator".to_string());

    let validator_key_alias = format!("{}-key", alias);
    let consensus_key_alias = format!("{}-consensus-key", alias);
    let account_key = account_key.unwrap_or_else(|| {
        println!("Generating validator account key...");
        ctx.wallet
            .gen_key(
                scheme,
                Some(validator_key_alias.clone()),
                unsafe_dont_encrypt,
            )
            .1
            .ref_to()
    });

    let consensus_key = consensus_key
        .map(|key| match key {
            common::SecretKey::Ed25519(_) => key,
            common::SecretKey::Secp256k1(_) => {
                eprintln!("Consensus key can only be ed25519");
                safe_exit(1)
            }
        })
        .unwrap_or_else(|| {
            println!("Generating consensus key...");
            ctx.wallet
                .gen_key(
                    // Note that TM only allows ed25519 for consensus key
                    SchemeType::Ed25519,
                    Some(consensus_key_alias.clone()),
                    unsafe_dont_encrypt,
                )
                .1
        });

    let protocol_key = protocol_key;

    if protocol_key.is_none() {
        println!("Generating protocol signing key...");
    }
    // Generate the validator keys
    let validator_keys =
        gen_validator_keys(&mut ctx.wallet, protocol_key, scheme).unwrap();
    let protocol_key = validator_keys.get_protocol_keypair().ref_to();
    let dkg_key = validator_keys
        .dkg_keypair
        .as_ref()
        .expect("DKG sessions keys should have been created")
        .public();

    crate::wallet::save(&ctx.wallet).unwrap_or_else(|err| eprintln!("{}", err));

    let validator_vp_code = validator_vp_code_path;

    // Validate the commission rate data
    if commission_rate > Decimal::ONE || commission_rate < Decimal::ZERO {
        eprintln!(
            "The validator commission rate must not exceed 1.0 or 100%, and \
             it must be 0 or positive"
        );
        if !tx_args.force {
            safe_exit(1)
        }
    }
    if max_commission_rate_change > Decimal::ONE
        || max_commission_rate_change < Decimal::ZERO
    {
        eprintln!(
            "The validator maximum change in commission rate per epoch must \
             not exceed 1.0 or 100%"
        );
        if !tx_args.force {
            safe_exit(1)
        }
    }
    // Validate the validator VP code
    if let Err(err) = vm::validate_untrusted_wasm(&validator_vp_code) {
        eprintln!(
            "Validator validity predicate code validation failed with {}",
            err
        );
        if !tx_args.force {
            safe_exit(1)
        }
    }
    let tx_code = tx_code_path;

    let data = InitValidator {
        account_key,
        consensus_key: consensus_key.ref_to(),
        protocol_key,
        dkg_key,
        commission_rate,
        max_commission_rate_change,
        validator_vp_code,
    };
    let data = data.try_to_vec().expect("Encoding tx data shouldn't fail");
    let tx = Tx::new(tx_code, Some(data));
    let initialized_accounts = process_tx::<C, CliWalletUtils>(
        client,
        &mut ctx.wallet,
        &tx_args,
        tx,
        TxSigningKey::WalletAddress(source),
    )
    .await
    .unwrap_or_else(|err| {
        eprintln!("Processing transaction failed with {}", err);
        safe_exit(1)
    });
    if !tx_args.dry_run {
        let (validator_address_alias, validator_address) =
            match &initialized_accounts[..] {
                // There should be 1 account for the validator itself
                [validator_address] => {
                    let validator_address_alias = match tx_args
                        .initialized_account_alias
                    {
                        Some(alias) => alias,
                        None => {
                            print!(
                                "Choose an alias for the validator address: "
                            );
                            io::stdout().flush().await.unwrap();
                            let mut alias = String::new();
                            io::stdin().read_line(&mut alias).await.unwrap();
                            alias.trim().to_owned()
                        }
                    };
                    let validator_address_alias =
                        if validator_address_alias.is_empty() {
                            println!(
                                "Empty alias given, using {} as the alias.",
                                validator_address.encode()
                            );
                            validator_address.encode()
                        } else {
                            validator_address_alias
                        };
                    if let Some(new_alias) = ctx.wallet.add_address(
                        validator_address_alias.clone(),
                        validator_address.clone(),
                    ) {
                        println!(
                            "Added alias {} for address {}.",
                            new_alias,
                            validator_address.encode()
                        );
                    }
                    (validator_address_alias, validator_address.clone())
                }
                _ => {
                    eprintln!("Expected two accounts to be created");
                    safe_exit(1)
                }
            };
        // add validator address and keys to the wallet
        ctx.wallet
            .add_validator_data(validator_address, validator_keys);
        crate::wallet::save(&ctx.wallet)
            .unwrap_or_else(|err| eprintln!("{}", err));

        let tendermint_home = ctx.config.ledger.tendermint_dir();
        tendermint_node::write_validator_key(&tendermint_home, &consensus_key);
        tendermint_node::write_validator_state(tendermint_home);

        println!();
        println!(
            "The validator's addresses and keys were stored in the wallet:"
        );
        println!("  Validator address \"{}\"", validator_address_alias);
        println!("  Validator account key \"{}\"", validator_key_alias);
        println!("  Consensus key \"{}\"", consensus_key_alias);
        println!(
            "The ledger node has been setup to use this validator's address \
             and consensus key."
        );
    } else {
        println!("Transaction dry run. No addresses have been saved.")
    }
}

/// Shielded context file name
const FILE_NAME: &str = "shielded.dat";
const TMP_FILE_NAME: &str = "shielded.tmp";

#[derive(Debug, BorshSerialize, BorshDeserialize, Clone)]
pub struct CLIShieldedUtils {
    #[borsh_skip]
    context_dir: PathBuf,
}

impl CLIShieldedUtils {
    /// Initialize a shielded transaction context that identifies notes
    /// decryptable by any viewing key in the given set
    pub fn new(context_dir: PathBuf) -> masp::ShieldedContext<Self> {
        // Make sure that MASP parameters are downloaded to enable MASP
        // transaction building and verification later on
        let params_dir = masp::get_params_dir();
        let spend_path = params_dir.join(masp::SPEND_NAME);
        let convert_path = params_dir.join(masp::CONVERT_NAME);
        let output_path = params_dir.join(masp::OUTPUT_NAME);
        if !(spend_path.exists()
            && convert_path.exists()
            && output_path.exists())
        {
            println!("MASP parameters not present, downloading...");
            masp_proofs::download_parameters()
                .expect("MASP parameters not present or downloadable");
            println!("MASP parameter download complete, resuming execution...");
        }
        // Finally initialize a shielded context with the supplied directory
        let utils = Self { context_dir };
        masp::ShieldedContext {
            utils,
            ..Default::default()
        }
    }
}

impl Default for CLIShieldedUtils {
    fn default() -> Self {
        Self {
            context_dir: PathBuf::from(FILE_NAME),
        }
    }
}

impl masp::ShieldedUtils for CLIShieldedUtils {
    type C = HttpClient;

    fn local_tx_prover(&self) -> LocalTxProver {
        if let Ok(params_dir) = env::var(masp::ENV_VAR_MASP_PARAMS_DIR) {
            let params_dir = PathBuf::from(params_dir);
            let spend_path = params_dir.join(masp::SPEND_NAME);
            let convert_path = params_dir.join(masp::CONVERT_NAME);
            let output_path = params_dir.join(masp::OUTPUT_NAME);
            LocalTxProver::new(&spend_path, &output_path, &convert_path)
        } else {
            LocalTxProver::with_default_location()
                .expect("unable to load MASP Parameters")
        }
    }

    /// Try to load the last saved shielded context from the given context
    /// directory. If this fails, then leave the current context unchanged.
    fn load(self) -> std::io::Result<masp::ShieldedContext<Self>> {
        // Try to load shielded context from file
        let mut ctx_file = File::open(self.context_dir.join(FILE_NAME))?;
        let mut bytes = Vec::new();
        ctx_file.read_to_end(&mut bytes)?;
        let mut new_ctx = masp::ShieldedContext::deserialize(&mut &bytes[..])?;
        // Associate the originating context directory with the
        // shielded context under construction
        new_ctx.utils = self;
        Ok(new_ctx)
    }

    /// Save this shielded context into its associated context directory
    fn save(&self, ctx: &masp::ShieldedContext<Self>) -> std::io::Result<()> {
        // TODO: use mktemp crate?
        let tmp_path = self.context_dir.join(TMP_FILE_NAME);
        {
            // First serialize the shielded context into a temporary file.
            // Inability to create this file implies a simultaneuous write is in
            // progress. In this case, immediately fail. This is unproblematic
            // because the data intended to be stored can always be re-fetched
            // from the blockchain.
            let mut ctx_file = OpenOptions::new()
                .write(true)
                .create_new(true)
                .open(tmp_path.clone())?;
            let mut bytes = Vec::new();
            ctx.serialize(&mut bytes)
                .expect("cannot serialize shielded context");
            ctx_file.write_all(&bytes[..])?;
        }
        // Atomically update the old shielded context file with new data.
        // Atomicity is required to prevent other client instances from reading
        // corrupt data.
        std::fs::rename(tmp_path.clone(), self.context_dir.join(FILE_NAME))?;
        // Finally, remove our temporary file to allow future saving of shielded
        // contexts.
        std::fs::remove_file(tmp_path)?;
        Ok(())
    }
<<<<<<< HEAD

    /// Merge data from the given shielded context into the current shielded
    /// context. It must be the case that the two shielded contexts share the
    /// same last transaction ID and share identical commitment trees.
    pub fn merge(&mut self, new_ctx: ShieldedContext) {
        debug_assert_eq!(self.last_txidx, new_ctx.last_txidx);
        // Merge by simply extending maps. Identical keys should contain
        // identical values, so overwriting should not be problematic.
        self.pos_map.extend(new_ctx.pos_map);
        self.nf_map.extend(new_ctx.nf_map);
        self.note_map.extend(new_ctx.note_map);
        self.memo_map.extend(new_ctx.memo_map);
        self.div_map.extend(new_ctx.div_map);
        self.witness_map.extend(new_ctx.witness_map);
        self.spents.extend(new_ctx.spents);
        self.asset_types.extend(new_ctx.asset_types);
        self.vk_map.extend(new_ctx.vk_map);
        // The deltas are the exception because different keys can reveal
        // different parts of the same transaction. Hence each delta needs to be
        // merged separately.
        for ((height, idx), (ep, ntfer_delta, ntx_delta)) in new_ctx.delta_map {
            let (_ep, tfer_delta, tx_delta) = self
                .delta_map
                .entry((height, idx))
                .or_insert((ep, TransferDelta::new(), TransactionDelta::new()));
            tfer_delta.extend(ntfer_delta);
            tx_delta.extend(ntx_delta);
        }
    }

    /// Fetch the current state of the multi-asset shielded pool into a
    /// ShieldedContext
    pub async fn fetch(
        &mut self,
        ledger_address: &TendermintAddress,
        sks: &[ExtendedSpendingKey],
        fvks: &[ViewingKey],
    ) {
        // First determine which of the keys requested to be fetched are new.
        // Necessary because old transactions will need to be scanned for new
        // keys.
        let mut unknown_keys = Vec::new();
        for esk in sks {
            let vk = to_viewing_key(esk).vk;
            if !self.pos_map.contains_key(&vk) {
                unknown_keys.push(vk);
            }
        }
        for vk in fvks {
            if !self.pos_map.contains_key(vk) {
                unknown_keys.push(*vk);
            }
        }

        // If unknown keys are being used, we need to scan older transactions
        // for any unspent notes
        let (txs, mut tx_iter);
        if !unknown_keys.is_empty() {
            // Load all transactions accepted until this point
            txs = Self::fetch_shielded_transfers(ledger_address, 0).await;
            tx_iter = txs.iter();
            // Do this by constructing a shielding context only for unknown keys
            let mut tx_ctx = ShieldedContext::new(self.context_dir.clone());
            for vk in unknown_keys {
                tx_ctx.pos_map.entry(vk).or_insert_with(HashSet::new);
            }
            // Update this unknown shielded context until it is level with self
            while tx_ctx.last_txidx != self.last_txidx {
                if let Some(((height, idx), (epoch, tx))) = tx_iter.next() {
                    tx_ctx.scan_tx(*height, *idx, *epoch, tx);
                } else {
                    break;
                }
            }
            // Merge the context data originating from the unknown keys into the
            // current context
            self.merge(tx_ctx);
        } else {
            // Load only transactions accepted from last_txid until this point
            txs =
                Self::fetch_shielded_transfers(ledger_address, self.last_txidx)
                    .await;
            tx_iter = txs.iter();
        }
        // Now that we possess the unspent notes corresponding to both old and
        // new keys up until tx_pos, proceed to scan the new transactions.
        for ((height, idx), (epoch, tx)) in &mut tx_iter {
            self.scan_tx(*height, *idx, *epoch, tx);
        }
    }

    /// Initialize a shielded transaction context that identifies notes
    /// decryptable by any viewing key in the given set
    pub fn new(context_dir: PathBuf) -> ShieldedContext {
        // Make sure that MASP parameters are downloaded to enable MASP
        // transaction building and verification later on
        let params_dir = masp::get_params_dir();
        let spend_path = params_dir.join(masp::SPEND_NAME);
        let convert_path = params_dir.join(masp::CONVERT_NAME);
        let output_path = params_dir.join(masp::OUTPUT_NAME);
        if !(spend_path.exists()
            && convert_path.exists()
            && output_path.exists())
        {
            println!("MASP parameters not present, downloading...");
            masp_proofs::download_parameters()
                .expect("MASP parameters not present or downloadable");
            println!("MASP parameter download complete, resuming execution...");
        }
        // Finally initialize a shielded context with the supplied directory
        Self {
            context_dir,
            ..Default::default()
        }
    }

    /// Obtain a chronologically-ordered list of all accepted shielded
    /// transactions from the ledger. The ledger conceptually stores
    /// transactions as a vector. More concretely, the HEAD_TX_KEY location
    /// stores the index of the last accepted transaction and each transaction
    /// is stored at a key derived from its index.
    pub async fn fetch_shielded_transfers(
        ledger_address: &TendermintAddress,
        last_txidx: u64,
    ) -> BTreeMap<(BlockHeight, TxIndex), (Epoch, Transfer)> {
        let client = HttpClient::new(ledger_address.clone()).unwrap();
        // The address of the MASP account
        let masp_addr = masp();
        // Construct the key where last transaction pointer is stored
        let head_tx_key = Key::from(masp_addr.to_db_key())
            .push(&HEAD_TX_KEY.to_owned())
            .expect("Cannot obtain a storage key");
        // Query for the index of the last accepted transaction
        let head_txidx = query_storage_value::<u64>(&client, &head_tx_key)
            .await
            .unwrap_or(0);
        let mut shielded_txs = BTreeMap::new();
        // Fetch all the transactions we do not have yet
        for i in last_txidx..head_txidx {
            // Construct the key for where the current transaction is stored
            let current_tx_key = Key::from(masp_addr.to_db_key())
                .push(&(TX_KEY_PREFIX.to_owned() + &i.to_string()))
                .expect("Cannot obtain a storage key");
            // Obtain the current transaction
            let (tx_epoch, tx_height, tx_index, current_tx) =
                query_storage_value::<(Epoch, BlockHeight, TxIndex, Transfer)>(
                    &client,
                    &current_tx_key,
                )
                .await
                .unwrap();
            // Collect the current transaction
            shielded_txs.insert((tx_height, tx_index), (tx_epoch, current_tx));
        }
        shielded_txs
    }

    /// Applies the given transaction to the supplied context. More precisely,
    /// the shielded transaction's outputs are added to the commitment tree.
    /// Newly discovered notes are associated to the supplied viewing keys. Note
    /// nullifiers are mapped to their originating notes. Note positions are
    /// associated to notes, memos, and diversifiers. And the set of notes that
    /// we have spent are updated. The witness map is maintained to make it
    /// easier to construct note merkle paths in other code. See
    /// https://zips.z.cash/protocol/protocol.pdf#scan
    pub fn scan_tx(
        &mut self,
        height: BlockHeight,
        index: TxIndex,
        epoch: Epoch,
        tx: &Transfer,
    ) {
        // Ignore purely transparent transactions
        let shielded = if let Some(shielded) = &tx.shielded {
            shielded
        } else {
            return;
        };
        // For tracking the account changes caused by this Transaction
        let mut transaction_delta = TransactionDelta::new();
        // Listen for notes sent to our viewing keys
        for so in &shielded.shielded_outputs {
            // Create merkle tree leaf node from note commitment
            let node = Node::new(so.cmu.to_repr());
            // Update each merkle tree in the witness map with the latest
            // addition
            for (_, witness) in self.witness_map.iter_mut() {
                witness.append(node).expect("note commitment tree is full");
            }
            let note_pos = self.tree.size();
            self.tree
                .append(node)
                .expect("note commitment tree is full");
            // Finally, make it easier to construct merkle paths to this new
            // note
            let witness = IncrementalWitness::<Node>::from_tree(&self.tree);
            self.witness_map.insert(note_pos, witness);
            // Let's try to see if any of our viewing keys can decrypt latest
            // note
            for (vk, notes) in self.pos_map.iter_mut() {
                let decres = try_sapling_note_decryption::<TestNetwork>(
                    0,
                    &vk.ivk().0,
                    &so.ephemeral_key.into_subgroup().unwrap(),
                    &so.cmu,
                    &so.enc_ciphertext,
                );
                // So this current viewing key does decrypt this current note...
                if let Some((note, pa, memo)) = decres {
                    // Add this note to list of notes decrypted by this viewing
                    // key
                    notes.insert(note_pos);
                    // Compute the nullifier now to quickly recognize when spent
                    let nf = note.nf(vk, note_pos.try_into().unwrap());
                    self.note_map.insert(note_pos, note);
                    self.memo_map.insert(note_pos, memo);
                    // The payment address' diversifier is required to spend
                    // note
                    self.div_map.insert(note_pos, *pa.diversifier());
                    self.nf_map.insert(nf.0, note_pos);
                    // Note the account changes
                    let balance = transaction_delta
                        .entry(*vk)
                        .or_insert_with(Amount::zero);
                    *balance +=
                        Amount::from_nonnegative(note.asset_type, note.value)
                            .expect(
                                "found note with invalid value or asset type",
                            );
                    self.vk_map.insert(note_pos, *vk);
                    break;
                }
            }
        }
        // Cancel out those of our notes that have been spent
        for ss in &shielded.shielded_spends {
            // If the shielded spend's nullifier is in our map, then target note
            // is rendered unusable
            if let Some(note_pos) = self.nf_map.get(&ss.nullifier) {
                self.spents.insert(*note_pos);
                // Note the account changes
                let balance = transaction_delta
                    .entry(self.vk_map[note_pos])
                    .or_insert_with(Amount::zero);
                let note = self.note_map[note_pos];
                *balance -=
                    Amount::from_nonnegative(note.asset_type, note.value)
                        .expect("found note with invalid value or asset type");
            }
        }
        // Record the changes to the transparent accounts
        let transparent_delta =
            Amount::from_nonnegative(tx.token.clone(), u64::from(tx.amount))
                .expect("invalid value for amount");
        let mut transfer_delta = TransferDelta::new();
        transfer_delta
            .insert(tx.source.clone(), Amount::zero() - &transparent_delta);
        transfer_delta.insert(tx.target.clone(), transparent_delta);
        self.delta_map.insert(
            (height, index),
            (epoch, transfer_delta, transaction_delta),
        );
        self.last_txidx += 1;
    }

    /// Summarize the effects on shielded and transparent accounts of each
    /// Transfer in this context
    pub fn get_tx_deltas(
        &self,
    ) -> &BTreeMap<
        (BlockHeight, TxIndex),
        (Epoch, TransferDelta, TransactionDelta),
    > {
        &self.delta_map
    }

    /// Compute the total unspent notes associated with the viewing key in the
    /// context. If the key is not in the context, then we do not know the
    /// balance and hence we return None.
    pub fn compute_shielded_balance(&self, vk: &ViewingKey) -> Option<Amount> {
        // Cannot query the balance of a key that's not in the map
        if !self.pos_map.contains_key(vk) {
            return None;
        }
        let mut val_acc = Amount::zero();
        // Retrieve the notes that can be spent by this key
        if let Some(avail_notes) = self.pos_map.get(vk) {
            for note_idx in avail_notes {
                // Spent notes cannot contribute a new transaction's pool
                if self.spents.contains(note_idx) {
                    continue;
                }
                // Get note associated with this ID
                let note = self.note_map.get(note_idx).unwrap();
                // Finally add value to multi-asset accumulator
                val_acc +=
                    Amount::from_nonnegative(note.asset_type, note.value)
                        .expect("found note with invalid value or asset type");
            }
        }
        Some(val_acc)
    }

    /// Query the ledger for the decoding of the given asset type and cache it
    /// if it is found.
    pub async fn decode_asset_type(
        &mut self,
        client: HttpClient,
        asset_type: AssetType,
    ) -> Option<(Address, Epoch)> {
        // Try to find the decoding in the cache
        if let decoded @ Some(_) = self.asset_types.get(&asset_type) {
            return decoded.cloned();
        }
        // Query for the ID of the last accepted transaction
        let (addr, ep, _conv, _path): (Address, _, Amount, MerklePath<Node>) =
            query_conversion(client, asset_type).await?;
        self.asset_types.insert(asset_type, (addr.clone(), ep));
        Some((addr, ep))
    }

    /// Query the ledger for the conversion that is allowed for the given asset
    /// type and cache it.
    async fn query_allowed_conversion<'a>(
        &'a mut self,
        client: HttpClient,
        asset_type: AssetType,
        conversions: &'a mut Conversions,
    ) -> Option<&'a mut (AllowedConversion, MerklePath<Node>, i64)> {
        match conversions.entry(asset_type) {
            Entry::Occupied(conv_entry) => Some(conv_entry.into_mut()),
            Entry::Vacant(conv_entry) => {
                // Query for the ID of the last accepted transaction
                let (addr, ep, conv, path): (Address, _, _, _) =
                    query_conversion(client, asset_type).await?;
                self.asset_types.insert(asset_type, (addr, ep));
                // If the conversion is 0, then we just have a pure decoding
                if conv == Amount::zero() {
                    None
                } else {
                    Some(conv_entry.insert((Amount::into(conv), path, 0)))
                }
            }
        }
    }

    /// Compute the total unspent notes associated with the viewing key in the
    /// context and express that value in terms of the currently timestamped
    /// asset types. If the key is not in the context, then we do not know the
    /// balance and hence we return None.
    pub async fn compute_exchanged_balance(
        &mut self,
        client: HttpClient,
        vk: &ViewingKey,
        target_epoch: Epoch,
    ) -> Option<Amount> {
        // First get the unexchanged balance
        if let Some(balance) = self.compute_shielded_balance(vk) {
            // And then exchange balance into current asset types
            Some(
                self.compute_exchanged_amount(
                    client,
                    balance,
                    target_epoch,
                    HashMap::new(),
                )
                .await
                .0,
            )
        } else {
            None
        }
    }

    /// Try to convert as much of the given asset type-value pair using the
    /// given allowed conversion. usage is incremented by the amount of the
    /// conversion used, the conversions are applied to the given input, and
    /// the trace amount that could not be converted is moved from input to
    /// output.
    fn apply_conversion(
        conv: AllowedConversion,
        asset_type: AssetType,
        value: i64,
        usage: &mut i64,
        input: &mut Amount,
        output: &mut Amount,
    ) {
        // If conversion if possible, accumulate the exchanged amount
        let conv: Amount = conv.into();
        // The amount required of current asset to qualify for conversion
        let threshold = -conv[&asset_type];
        if threshold == 0 {
            eprintln!(
                "Asset threshold of selected conversion for asset type {} is \
                 0, this is a bug, please report it.",
                asset_type
            );
        }
        // We should use an amount of the AllowedConversion that almost
        // cancels the original amount
        let required = value / threshold;
        // Forget about the trace amount left over because we cannot
        // realize its value
        let trace = Amount::from_pair(asset_type, value % threshold).unwrap();
        // Record how much more of the given conversion has been used
        *usage += required;
        // Apply the conversions to input and move the trace amount to output
        *input += conv * required - &trace;
        *output += trace;
    }

    /// Convert the given amount into the latest asset types whilst making a
    /// note of the conversions that were used. Note that this function does
    /// not assume that allowed conversions from the ledger are expressed in
    /// terms of the latest asset types.
    pub async fn compute_exchanged_amount(
        &mut self,
        client: HttpClient,
        mut input: Amount,
        target_epoch: Epoch,
        mut conversions: Conversions,
    ) -> (Amount, Conversions) {
        // Where we will store our exchanged value
        let mut output = Amount::zero();
        // Repeatedly exchange assets until it is no longer possible
        while let Some((asset_type, value)) =
            input.components().next().map(cloned_pair)
        {
            let target_asset_type = self
                .decode_asset_type(client.clone(), asset_type)
                .await
                .map(|(addr, _epoch)| make_asset_type(target_epoch, &addr))
                .unwrap_or(asset_type);
            let at_target_asset_type = asset_type == target_asset_type;
            if let (Some((conv, _wit, usage)), false) = (
                self.query_allowed_conversion(
                    client.clone(),
                    asset_type,
                    &mut conversions,
                )
                .await,
                at_target_asset_type,
            ) {
                println!(
                    "converting current asset type to latest asset type..."
                );
                // Not at the target asset type, not at the latest asset type.
                // Apply conversion to get from current asset type to the latest
                // asset type.
                Self::apply_conversion(
                    conv.clone(),
                    asset_type,
                    value,
                    usage,
                    &mut input,
                    &mut output,
                );
            } else if let (Some((conv, _wit, usage)), false) = (
                self.query_allowed_conversion(
                    client.clone(),
                    target_asset_type,
                    &mut conversions,
                )
                .await,
                at_target_asset_type,
            ) {
                println!(
                    "converting latest asset type to target asset type..."
                );
                // Not at the target asset type, yes at the latest asset type.
                // Apply inverse conversion to get from latest asset type to
                // the target asset type.
                Self::apply_conversion(
                    conv.clone(),
                    asset_type,
                    value,
                    usage,
                    &mut input,
                    &mut output,
                );
            } else {
                // At the target asset type. Then move component over to output.
                let comp = input.project(asset_type);
                output += &comp;
                // Strike from input to avoid repeating computation
                input -= comp;
            }
        }
        (output, conversions)
    }

    /// Collect enough unspent notes in this context to exceed the given amount
    /// of the specified asset type. Return the total value accumulated plus
    /// notes and the corresponding diversifiers/merkle paths that were used to
    /// achieve the total value.
    pub async fn collect_unspent_notes(
        &mut self,
        ledger_address: TendermintAddress,
        vk: &ViewingKey,
        target: Amount,
        target_epoch: Epoch,
    ) -> (
        Amount,
        Vec<(Diversifier, Note, MerklePath<Node>)>,
        Conversions,
    ) {
        // Establish connection with which to do exchange rate queries
        let client = HttpClient::new(ledger_address.clone()).unwrap();
        let mut conversions = HashMap::new();
        let mut val_acc = Amount::zero();
        let mut notes = Vec::new();
        // Retrieve the notes that can be spent by this key
        if let Some(avail_notes) = self.pos_map.get(vk).cloned() {
            for note_idx in &avail_notes {
                // No more transaction inputs are required once we have met
                // the target amount
                if val_acc >= target {
                    break;
                }
                // Spent notes cannot contribute a new transaction's pool
                if self.spents.contains(note_idx) {
                    continue;
                }
                // Get note, merkle path, diversifier associated with this ID
                let note = *self.note_map.get(note_idx).unwrap();

                // The amount contributed by this note before conversion
                let pre_contr = Amount::from_pair(note.asset_type, note.value)
                    .expect("received note has invalid value or asset type");
                let (contr, proposed_convs) = self
                    .compute_exchanged_amount(
                        client.clone(),
                        pre_contr,
                        target_epoch,
                        conversions.clone(),
                    )
                    .await;

                // Use this note only if it brings us closer to our target
                if is_amount_required(
                    val_acc.clone(),
                    target.clone(),
                    contr.clone(),
                ) {
                    // Be sure to record the conversions used in computing
                    // accumulated value
                    val_acc += contr;
                    // Commit the conversions that were used to exchange
                    conversions = proposed_convs;
                    let merkle_path =
                        self.witness_map.get(note_idx).unwrap().path().unwrap();
                    let diversifier = self.div_map.get(note_idx).unwrap();
                    // Commit this note to our transaction
                    notes.push((*diversifier, note, merkle_path));
                }
            }
        }
        (val_acc, notes, conversions)
    }

    /// Compute the combined value of the output notes of the transaction pinned
    /// at the given payment address. This computation uses the supplied viewing
    /// keys to try to decrypt the output notes. If no transaction is pinned at
    /// the given payment address fails with
    /// `PinnedBalanceError::NoTransactionPinned`.
    pub async fn compute_pinned_balance(
        ledger_address: &TendermintAddress,
        owner: PaymentAddress,
        viewing_key: &ViewingKey,
    ) -> Result<(Amount, Epoch), PinnedBalanceError> {
        // Check that the supplied viewing key corresponds to given payment
        // address
        let counter_owner = viewing_key.to_payment_address(
            *masp_primitives::primitives::PaymentAddress::diversifier(
                &owner.into(),
            ),
        );
        match counter_owner {
            Some(counter_owner) if counter_owner == owner.into() => {}
            _ => return Err(PinnedBalanceError::InvalidViewingKey),
        }
        let client = HttpClient::new(ledger_address.clone()).unwrap();
        // The address of the MASP account
        let masp_addr = masp();
        // Construct the key for where the transaction ID would be stored
        let pin_key = Key::from(masp_addr.to_db_key())
            .push(&(PIN_KEY_PREFIX.to_owned() + &owner.hash()))
            .expect("Cannot obtain a storage key");
        // Obtain the transaction pointer at the key
        let txidx = query_storage_value::<u64>(&client, &pin_key)
            .await
            .ok_or(PinnedBalanceError::NoTransactionPinned)?;
        // Construct the key for where the pinned transaction is stored
        let tx_key = Key::from(masp_addr.to_db_key())
            .push(&(TX_KEY_PREFIX.to_owned() + &txidx.to_string()))
            .expect("Cannot obtain a storage key");
        // Obtain the pointed to transaction
        let (tx_epoch, _tx_height, _tx_index, tx) =
            query_storage_value::<(Epoch, BlockHeight, TxIndex, Transfer)>(
                &client, &tx_key,
            )
            .await
            .expect("Ill-formed epoch, transaction pair");
        // Accumulate the combined output note value into this Amount
        let mut val_acc = Amount::zero();
        let tx = tx
            .shielded
            .expect("Pinned Transfers should have shielded part");
        for so in &tx.shielded_outputs {
            // Let's try to see if our viewing key can decrypt current note
            let decres = try_sapling_note_decryption::<TestNetwork>(
                0,
                &viewing_key.ivk().0,
                &so.ephemeral_key.into_subgroup().unwrap(),
                &so.cmu,
                &so.enc_ciphertext,
            );
            match decres {
                // So the given viewing key does decrypt this current note...
                Some((note, pa, _memo)) if pa == owner.into() => {
                    val_acc +=
                        Amount::from_nonnegative(note.asset_type, note.value)
                            .expect(
                                "found note with invalid value or asset type",
                            );
                    break;
                }
                _ => {}
            }
        }
        Ok((val_acc, tx_epoch))
    }

    /// Compute the combined value of the output notes of the pinned transaction
    /// at the given payment address if there's any. The asset types may be from
    /// the epoch of the transaction or even before, so exchange all these
    /// amounts to the epoch of the transaction in order to get the value that
    /// would have been displayed in the epoch of the transaction.
    pub async fn compute_exchanged_pinned_balance(
        &mut self,
        ledger_address: &TendermintAddress,
        owner: PaymentAddress,
        viewing_key: &ViewingKey,
    ) -> Result<(Amount, Epoch), PinnedBalanceError> {
        // Obtain the balance that will be exchanged
        let (amt, ep) =
            Self::compute_pinned_balance(ledger_address, owner, viewing_key)
                .await?;
        // Establish connection with which to do exchange rate queries
        let client = HttpClient::new(ledger_address.clone()).unwrap();
        // Finally, exchange the balance to the transaction's epoch
        Ok((
            self.compute_exchanged_amount(client, amt, ep, HashMap::new())
                .await
                .0,
            ep,
        ))
    }

    /// Convert an amount whose units are AssetTypes to one whose units are
    /// Addresses that they decode to. All asset types not corresponding to
    /// the given epoch are ignored.
    pub async fn decode_amount(
        &mut self,
        client: HttpClient,
        amt: Amount,
        target_epoch: Epoch,
    ) -> Amount<Address> {
        let mut res = Amount::zero();
        for (asset_type, val) in amt.components() {
            // Decode the asset type
            let decoded =
                self.decode_asset_type(client.clone(), *asset_type).await;
            // Only assets with the target timestamp count
            match decoded {
                Some((addr, epoch)) if epoch == target_epoch => {
                    res += &Amount::from_pair(addr, *val).unwrap()
                }
                _ => {}
            }
        }
        res
    }

    /// Convert an amount whose units are AssetTypes to one whose units are
    /// Addresses that they decode to.
    pub async fn decode_all_amounts(
        &mut self,
        client: HttpClient,
        amt: Amount,
    ) -> Amount<(Address, Epoch)> {
        let mut res = Amount::zero();
        for (asset_type, val) in amt.components() {
            // Decode the asset type
            let decoded =
                self.decode_asset_type(client.clone(), *asset_type).await;
            // Only assets with the target timestamp count
            if let Some((addr, epoch)) = decoded {
                res += &Amount::from_pair((addr, epoch), *val).unwrap()
            }
        }
        res
    }
}

/// Make asset type corresponding to given address and epoch
fn make_asset_type(epoch: Epoch, token: &Address) -> AssetType {
    // Typestamp the chosen token with the current epoch
    let token_bytes = (token, epoch.0)
        .try_to_vec()
        .expect("token should serialize");
    // Generate the unique asset identifier from the unique token address
    AssetType::new(token_bytes.as_ref()).expect("unable to create asset type")
}

/// Convert Namada amount and token type to MASP equivalents
fn convert_amount(
    epoch: Epoch,
    token: &Address,
    val: token::Amount,
) -> (AssetType, Amount) {
    let asset_type = make_asset_type(epoch, token);
    // Combine the value and unit into one amount
    let amount = Amount::from_nonnegative(asset_type, u64::from(val))
        .expect("invalid value for amount");
    (asset_type, amount)
}

/// Make shielded components to embed within a Transfer object. If no shielded
/// payment address nor spending key is specified, then no shielded components
/// are produced. Otherwise a transaction containing nullifiers and/or note
/// commitments are produced. Dummy transparent UTXOs are sometimes used to make
/// transactions balanced, but it is understood that transparent account changes
/// are effected only by the amounts and signatures specified by the containing
/// Transfer object.
async fn gen_shielded_transfer<C>(
    ctx: &mut C,
    args: &ParsedTxTransferArgs,
    shielded_gas: bool,
) -> Result<Option<(Transaction, TransactionMetadata)>, builder::Error>
where
    C: ShieldedTransferContext,
{
    let spending_key = args.source.spending_key().map(|x| x.into());
    let payment_address = args.target.payment_address();
    // Determine epoch in which to submit potential shielded transaction
    let epoch = ctx.query_epoch(args.tx.ledger_address.clone()).await;
    // Context required for storing which notes are in the source's possesion
    let consensus_branch_id = BranchId::Sapling;
    let amt: u64 = args.amount.into();
    let memo: Option<Memo> = None;

    // Now we build up the transaction within this object
    let mut builder = Builder::<TestNetwork, OsRng>::new(0u32);
    // Convert transaction amount into MASP types
    let (asset_type, amount) = convert_amount(epoch, &args.token, args.amount);

    // Transactions with transparent input and shielded output
    // may be affected if constructed close to epoch boundary
    let mut epoch_sensitive: bool = false;
    // If there are shielded inputs
    if let Some(sk) = spending_key {
        // Transaction fees need to match the amount in the wrapper Transfer
        // when MASP source is used
        let (_, fee) =
            convert_amount(epoch, &args.tx.fee_token, args.tx.fee_amount);
        builder.set_fee(fee.clone())?;
        // If the gas is coming from the shielded pool, then our shielded inputs
        // must also cover the gas fee
        let required_amt = if shielded_gas { amount + fee } else { amount };
        // Locate unspent notes that can help us meet the transaction amount
        let (_, unspent_notes, used_convs) = ctx
            .collect_unspent_notes(
                args.tx.ledger_address.clone(),
                &to_viewing_key(&sk).vk,
                required_amt,
                epoch,
            )
            .await;
        // Commit the notes found to our transaction
        for (diversifier, note, merkle_path) in unspent_notes {
            builder.add_sapling_spend(sk, diversifier, note, merkle_path)?;
        }
        // Commit the conversion notes used during summation
        for (conv, wit, value) in used_convs.values() {
            if *value > 0 {
                builder.add_convert(
                    conv.clone(),
                    *value as u64,
                    wit.clone(),
                )?;
            }
        }
    } else {
        // No transfer fees come from the shielded transaction for non-MASP
        // sources
        builder.set_fee(Amount::zero())?;
        // We add a dummy UTXO to our transaction, but only the source of the
        // parent Transfer object is used to validate fund availability
        let secp_sk =
            secp256k1::SecretKey::from_slice(&[0xcd; 32]).expect("secret key");
        let secp_ctx = secp256k1::Secp256k1::<secp256k1::SignOnly>::gen_new();
        let secp_pk =
            secp256k1::PublicKey::from_secret_key(&secp_ctx, &secp_sk)
                .serialize();
        let hash =
            ripemd160::Ripemd160::digest(&sha2::Sha256::digest(&secp_pk));
        let script = TransparentAddress::PublicKey(hash.into()).script();
        epoch_sensitive = true;
        builder.add_transparent_input(
            secp_sk,
            OutPoint::new([0u8; 32], 0),
            TxOut {
                asset_type,
                value: amt,
                script_pubkey: script,
            },
        )?;
    }
    // Now handle the outputs of this transaction
    // If there is a shielded output
    if let Some(pa) = payment_address {
        let ovk_opt = spending_key.map(|x| x.expsk.ovk);
        builder.add_sapling_output(
            ovk_opt,
            pa.into(),
            asset_type,
            amt,
            memo.clone(),
        )?;
    } else {
        epoch_sensitive = false;
        // Embed the transparent target address into the shielded transaction so
        // that it can be signed
        let target_enc = args
            .target
            .address()
            .expect("target address should be transparent")
            .try_to_vec()
            .expect("target address encoding");
        let hash = ripemd160::Ripemd160::digest(&sha2::Sha256::digest(
            target_enc.as_ref(),
        ));
        builder.add_transparent_output(
            &TransparentAddress::PublicKey(hash.into()),
            asset_type,
            amt,
        )?;
    }
    let prover = if let Ok(params_dir) = env::var(masp::ENV_VAR_MASP_PARAMS_DIR)
    {
        let params_dir = PathBuf::from(params_dir);
        let spend_path = params_dir.join(masp::SPEND_NAME);
        let convert_path = params_dir.join(masp::CONVERT_NAME);
        let output_path = params_dir.join(masp::OUTPUT_NAME);
        LocalTxProver::new(&spend_path, &output_path, &convert_path)
    } else {
        LocalTxProver::with_default_location()
            .expect("unable to load MASP Parameters")
    };
    // Build and return the constructed transaction
    let mut tx = builder.build(consensus_branch_id, &prover);

    if epoch_sensitive {
        let new_epoch = ctx.query_epoch(args.tx.ledger_address.clone()).await;

        // If epoch has changed, recalculate shielded outputs to match new epoch
        if new_epoch != epoch {
            // Hack: build new shielded transfer with updated outputs
            let mut replay_builder = Builder::<TestNetwork, OsRng>::new(0u32);
            replay_builder.set_fee(Amount::zero())?;
            let ovk_opt = spending_key.map(|x| x.expsk.ovk);
            let (new_asset_type, _) =
                convert_amount(new_epoch, &args.token, args.amount);
            replay_builder.add_sapling_output(
                ovk_opt,
                payment_address.unwrap().into(),
                new_asset_type,
                amt,
                memo,
            )?;

            let secp_sk = secp256k1::SecretKey::from_slice(&[0xcd; 32])
                .expect("secret key");
            let secp_ctx =
                secp256k1::Secp256k1::<secp256k1::SignOnly>::gen_new();
            let secp_pk =
                secp256k1::PublicKey::from_secret_key(&secp_ctx, &secp_sk)
                    .serialize();
            let hash =
                ripemd160::Ripemd160::digest(&sha2::Sha256::digest(&secp_pk));
            let script = TransparentAddress::PublicKey(hash.into()).script();
            replay_builder.add_transparent_input(
                secp_sk,
                OutPoint::new([0u8; 32], 0),
                TxOut {
                    asset_type: new_asset_type,
                    value: amt,
                    script_pubkey: script,
                },
            )?;

            let (replay_tx, _) =
                replay_builder.build(consensus_branch_id, &prover)?;
            tx = tx.map(|(t, tm)| {
                let mut temp = t.deref().clone();
                temp.shielded_outputs = replay_tx.shielded_outputs.clone();
                temp.value_balance = temp.value_balance.reject(asset_type)
                    - Amount::from_pair(new_asset_type, amt).unwrap();
                (temp.freeze().unwrap(), tm)
            });
        }
    }

    tx.map(Some)
=======
>>>>>>> 65c0b37d
}

pub async fn submit_transfer<
    C: Client + namada::ledger::queries::Client + Sync,
    V: WalletUtils,
    U: ShieldedUtils<C = C>,
>(
    client: &C,
    wallet: &mut Wallet<V>,
    shielded: &mut ShieldedContext<U>,
    args: args::TxTransfer,
) {
    tx::submit_transfer::<C, V, U>(client, wallet, shielded, args).await;
}

pub async fn submit_ibc_transfer<
    C: Client + namada::ledger::queries::Client + Sync,
    U: WalletUtils,
>(
    client: &C,
    wallet: &mut Wallet<U>,
    args: args::TxIbcTransfer,
) {
    tx::submit_ibc_transfer::<C, U>(client, wallet, args).await;
}

pub async fn submit_init_proposal<
    C: Client + namada::ledger::queries::Client + Sync,
>(
    client: &C,
    mut ctx: Context,
    args: args::InitProposal,
) {
    let file = File::open(&args.proposal_data).expect("File must exist.");
    let proposal: Proposal =
        serde_json::from_reader(file).expect("JSON was not well-formatted");

    let signer = WalletAddress::new(proposal.clone().author.to_string());
    let governance_parameters = rpc::get_governance_parameters(client).await;
    let current_epoch = rpc::query_epoch(client).await;

    if proposal.voting_start_epoch <= current_epoch
        || proposal.voting_start_epoch.0
            % governance_parameters.min_proposal_period
            != 0
    {
        println!("{}", proposal.voting_start_epoch <= current_epoch);
        println!(
            "{}",
            proposal.voting_start_epoch.0
                % governance_parameters.min_proposal_period
                == 0
        );
        eprintln!(
            "Invalid proposal start epoch: {} must be greater than current \
             epoch {} and a multiple of {}",
            proposal.voting_start_epoch,
            current_epoch,
            governance_parameters.min_proposal_period
        );
        if !args.tx.force {
            safe_exit(1)
        }
    } else if proposal.voting_end_epoch <= proposal.voting_start_epoch
        || proposal.voting_end_epoch.0 - proposal.voting_start_epoch.0
            < governance_parameters.min_proposal_period
        || proposal.voting_end_epoch.0 - proposal.voting_start_epoch.0
            > governance_parameters.max_proposal_period
        || proposal.voting_end_epoch.0 % 3 != 0
    {
        eprintln!(
            "Invalid proposal end epoch: difference between proposal start \
             and end epoch must be at least {} and at max {} and end epoch \
             must be a multiple of {}",
            governance_parameters.min_proposal_period,
            governance_parameters.max_proposal_period,
            governance_parameters.min_proposal_period
        );
        if !args.tx.force {
            safe_exit(1)
        }
    } else if proposal.grace_epoch <= proposal.voting_end_epoch
        || proposal.grace_epoch.0 - proposal.voting_end_epoch.0
            < governance_parameters.min_proposal_grace_epochs
    {
        eprintln!(
            "Invalid proposal grace epoch: difference between proposal grace \
             and end epoch must be at least {}",
            governance_parameters.min_proposal_grace_epochs
        );
        if !args.tx.force {
            safe_exit(1)
        }
    }

    if args.offline {
        let signer = ctx.get(&signer);
        let signing_key =
            find_keypair::<C, CliWalletUtils>(client, &mut ctx.wallet, &signer)
                .await;
        let offline_proposal =
            OfflineProposal::new(proposal, signer, &signing_key);
        let proposal_filename = args
            .proposal_data
            .parent()
            .expect("No parent found")
            .join("proposal");
        let out = File::create(&proposal_filename).unwrap();
        match serde_json::to_writer_pretty(out, &offline_proposal) {
            Ok(_) => {
                println!(
                    "Proposal created: {}.",
                    proposal_filename.to_string_lossy()
                );
            }
            Err(e) => {
                eprintln!("Error while creating proposal file: {}.", e);
                safe_exit(1)
            }
        }
    } else {
        let signer = ctx.get(&signer);
        let tx_data: Result<InitProposalData, _> = proposal.clone().try_into();
        let init_proposal_data = if let Ok(data) = tx_data {
            data
        } else {
            eprintln!("Invalid data for init proposal transaction.");
            safe_exit(1)
        };

        let balance = rpc::get_token_balance(
            client,
            &args.native_token,
            &proposal.author,
        )
        .await
        .unwrap_or_default();
        if balance
            < token::Amount::from(governance_parameters.min_proposal_fund)
        {
            eprintln!(
                "Address {} doesn't have enough funds.",
                &proposal.author
            );
            safe_exit(1);
        }

        if init_proposal_data.content.len()
            > governance_parameters.max_proposal_content_size as usize
        {
            eprintln!("Proposal content size too big.",);
            safe_exit(1);
        }

        let data = init_proposal_data
            .try_to_vec()
            .expect("Encoding proposal data shouldn't fail");
        let tx_code = args.tx_code_path;
        let tx = Tx::new(tx_code, Some(data));

        process_tx::<C, CliWalletUtils>(
            client,
            &mut ctx.wallet,
            &args.tx,
            tx,
            TxSigningKey::WalletAddress(signer),
        )
        .await;
    }
}

pub async fn submit_vote_proposal<
    C: Client + namada::ledger::queries::Client + Sync,
    U: WalletUtils,
>(
    client: &C,
    wallet: &mut Wallet<U>,
    args: args::VoteProposal,
) {
    let signer = if let Some(addr) = &args.tx.signer {
        addr
    } else {
        eprintln!("Missing mandatory argument --signer.");
        safe_exit(1)
    };

    if args.offline {
        let signer = signer;
        let proposal_file_path =
            args.proposal_data.expect("Proposal file should exist.");
        let file = File::open(&proposal_file_path).expect("File must exist.");

        let proposal: OfflineProposal =
            serde_json::from_reader(file).expect("JSON was not well-formatted");
        let public_key = rpc::get_public_key(client, &proposal.address)
            .await
            .expect("Public key should exist.");
        if !proposal.check_signature(&public_key) {
            eprintln!("Proposal signature mismatch!");
            safe_exit(1)
        }

        let signing_key = find_keypair::<C, U>(client, wallet, &signer).await;
        let offline_vote = OfflineVote::new(
            &proposal,
            args.vote,
            signer.clone(),
            &signing_key,
        );

        let proposal_vote_filename = proposal_file_path
            .parent()
            .expect("No parent found")
            .join(format!("proposal-vote-{}", &signer.to_string()));
        let out = File::create(&proposal_vote_filename).unwrap();
        match serde_json::to_writer_pretty(out, &offline_vote) {
            Ok(_) => {
                println!(
                    "Proposal vote created: {}.",
                    proposal_vote_filename.to_string_lossy()
                );
            }
            Err(e) => {
                eprintln!("Error while creating proposal vote file: {}.", e);
                safe_exit(1)
            }
        }
    } else {
        let current_epoch = rpc::query_epoch(client).await;

        let voter_address = signer.clone();
        let proposal_id = args.proposal_id.unwrap();
        let proposal_start_epoch_key =
            gov_storage::get_voting_start_epoch_key(proposal_id);
        let proposal_start_epoch = rpc::query_storage_value::<C, Epoch>(
            &client,
            &proposal_start_epoch_key,
        )
        .await;

        match proposal_start_epoch {
            Some(epoch) => {
                if current_epoch < epoch {
                    eprintln!(
                        "Current epoch {} is not greater than proposal start \
                         epoch {}",
                        current_epoch, epoch
                    );

                    if !args.tx.force {
                        safe_exit(1)
                    }
                }
                let mut delegations =
                    rpc::get_delegators_delegation(client, &voter_address)
                        .await;

                // Optimize by quering if a vote from a validator
                // is equal to ours. If so, we can avoid voting, but ONLY if we
                // are  voting in the last third of the voting
                // window, otherwise there's  the risk of the
                // validator changing his vote and, effectively, invalidating
                // the delgator's vote
                if !args.tx.force
                    && is_safe_voting_window(client, proposal_id, epoch).await
                {
                    delegations = filter_delegations(
                        client,
                        delegations,
                        proposal_id,
                        &args.vote,
                    )
                    .await;
                }

                let tx_data = VoteProposalData {
                    id: proposal_id,
                    vote: args.vote,
                    voter: voter_address,
                    delegations: delegations.into_iter().collect(),
                };

                let data = tx_data
                    .try_to_vec()
                    .expect("Encoding proposal data shouldn't fail");
                let tx_code = args.tx_code_path;
                let tx = Tx::new(tx_code, Some(data));

                process_tx::<C, U>(
                    client,
                    wallet,
                    &args.tx,
                    tx,
                    TxSigningKey::WalletAddress(signer.clone()),
                )
                .await;
            }
            None => {
                eprintln!(
                    "Proposal start epoch for proposal id {} is not definied.",
                    proposal_id
                );
                if !args.tx.force {
                    safe_exit(1)
                }
            }
        }
    }
}

pub async fn submit_reveal_pk<
    C: Client + namada::ledger::queries::Client + Sync,
    U: WalletUtils,
>(
    client: &C,
    wallet: &mut Wallet<U>,
    args: args::RevealPk,
) {
    tx::submit_reveal_pk::<C, U>(client, wallet, args).await;
}

pub async fn reveal_pk_if_needed<
    C: Client + namada::ledger::queries::Client + Sync,
    U: WalletUtils,
>(
    client: &C,
    wallet: &mut Wallet<U>,
    public_key: &common::PublicKey,
    args: &args::Tx,
) -> bool {
    tx::reveal_pk_if_needed::<C, U>(client, wallet, public_key, args).await
}

pub async fn has_revealed_pk<
    C: Client + namada::ledger::queries::Client + Sync,
>(
    client: &C,
    addr: &Address,
) -> bool {
    tx::has_revealed_pk(client, addr).await
}

pub async fn submit_reveal_pk_aux<
    C: Client + namada::ledger::queries::Client + Sync,
    U: WalletUtils,
>(
    client: &C,
    wallet: &mut Wallet<U>,
    public_key: &common::PublicKey,
    args: &args::Tx,
) {
    tx::submit_reveal_pk_aux::<C, U>(client, wallet, public_key, args);
}

/// Check if current epoch is in the last third of the voting period of the
/// proposal. This ensures that it is safe to optimize the vote writing to
/// storage.
async fn is_safe_voting_window<
    C: Client + namada::ledger::queries::Client + Sync,
>(
    client: &C,
    proposal_id: u64,
    proposal_start_epoch: Epoch,
) -> bool {
    tx::is_safe_voting_window(client, proposal_id, proposal_start_epoch).await
}

/// Removes validators whose vote corresponds to that of the delegator (needless
/// vote)
async fn filter_delegations<
    C: Client + namada::ledger::queries::Client + Sync,
>(
    client: &C,
    delegations: HashSet<Address>,
    proposal_id: u64,
    delegator_vote: &ProposalVote,
) -> HashSet<Address> {
    // Filter delegations by their validator's vote concurrently
    let delegations = futures::future::join_all(
        delegations
            .into_iter()
            // we cannot use `filter/filter_map` directly because we want to
            // return a future
            .map(|validator_address| async {
                let vote_key = gov_storage::get_vote_proposal_key(
                    proposal_id,
                    validator_address.to_owned(),
                    validator_address.to_owned(),
                );

                if let Some(validator_vote) =
                    rpc::query_storage_value::<C, ProposalVote>(
                        client, &vote_key,
                    )
                    .await
                {
                    if &validator_vote == delegator_vote {
                        return None;
                    }
                }
                Some(validator_address)
            }),
    )
    .await;
    // Take out the `None`s
    delegations.into_iter().flatten().collect()
}

pub async fn submit_bond<
    C: Client + namada::ledger::queries::Client + Sync,
    U: WalletUtils,
>(
    client: &C,
    wallet: &mut Wallet<U>,
    args: args::Bond,
) {
    tx::submit_bond::<C, U>(client, wallet, args).await;
}

pub async fn submit_unbond<
    C: Client + namada::ledger::queries::Client + Sync,
    U: WalletUtils,
>(
    client: &C,
    wallet: &mut Wallet<U>,
    args: args::Unbond,
) {
    tx::submit_unbond::<C, U>(client, wallet, args).await;
}

pub async fn submit_withdraw<
    C: Client + namada::ledger::queries::Client + Sync,
    U: WalletUtils,
>(
    client: &C,
    wallet: &mut Wallet<U>,
    args: args::Withdraw,
) {
    tx::submit_withdraw::<C, U>(client, wallet, args).await;
}

pub async fn submit_validator_commission_change<
    C: Client + namada::ledger::queries::Client + Sync,
    U: WalletUtils,
>(
    client: &C,
    wallet: &mut Wallet<U>,
    args: args::TxCommissionRateChange,
) {
    tx::submit_validator_commission_change::<C, U>(client, wallet, args).await;
}

/// Submit transaction and wait for result. Returns a list of addresses
/// initialized in the transaction if any. In dry run, this is always empty.
async fn process_tx<
    C: Client + namada::ledger::queries::Client + Sync,
    U: WalletUtils,
>(
    client: &C,
    wallet: &mut Wallet<U>,
    args: &args::Tx,
    tx: Tx,
    default_signer: TxSigningKey,
) -> Result<Vec<Address>, tx::Error> {
    tx::process_tx::<C, U>(client, wallet, args, tx, default_signer).await
}

/// Save accounts initialized from a tx into the wallet, if any.
async fn save_initialized_accounts<U: WalletUtils>(
    wallet: &mut Wallet<U>,
    args: &args::Tx,
    initialized_accounts: Vec<Address>,
) {
    tx::save_initialized_accounts::<U>(wallet, args, initialized_accounts).await
}

/// Broadcast a transaction to be included in the blockchain and checks that
/// the tx has been successfully included into the mempool of a validator
///
/// In the case of errors in any of those stages, an error message is returned
pub async fn broadcast_tx<C: Client + Sync>(
    rpc_cli: &C,
    to_broadcast: &TxBroadcastData,
) -> Result<Response, tx::Error> {
    tx::broadcast_tx(rpc_cli, to_broadcast).await
}

/// Broadcast a transaction to be included in the blockchain.
///
/// Checks that
/// 1. The tx has been successfully included into the mempool of a validator
/// 2. The tx with encrypted payload has been included on the blockchain
/// 3. The decrypted payload of the tx has been included on the blockchain.
///
/// In the case of errors in any of those stages, an error message is returned
pub async fn submit_tx<C: Client + namada::ledger::queries::Client + Sync>(
    client: &C,
    to_broadcast: TxBroadcastData,
) -> Result<TxResponse, tx::Error> {
    tx::submit_tx(client, to_broadcast).await
}<|MERGE_RESOLUTION|>--- conflicted
+++ resolved
@@ -38,41 +38,6 @@
 use crate::facade::tendermint_rpc::error::Error as RpcError;
 use crate::facade::tendermint_rpc::{Client, HttpClient};
 use crate::node::ledger::tendermint_node;
-<<<<<<< HEAD
-
-const TX_INIT_ACCOUNT_WASM: &str = "tx_init_account.wasm";
-const TX_INIT_VALIDATOR_WASM: &str = "tx_init_validator.wasm";
-const TX_INIT_PROPOSAL: &str = "tx_init_proposal.wasm";
-const TX_VOTE_PROPOSAL: &str = "tx_vote_proposal.wasm";
-const TX_REVEAL_PK: &str = "tx_reveal_pk.wasm";
-const TX_UPDATE_VP_WASM: &str = "tx_update_vp.wasm";
-const TX_TRANSFER_WASM: &str = "tx_transfer.wasm";
-const TX_IBC_WASM: &str = "tx_ibc.wasm";
-const VP_USER_WASM: &str = "vp_user.wasm";
-const TX_BOND_WASM: &str = "tx_bond.wasm";
-const TX_UNBOND_WASM: &str = "tx_unbond.wasm";
-const TX_WITHDRAW_WASM: &str = "tx_withdraw.wasm";
-const TX_CHANGE_COMMISSION_WASM: &str = "tx_change_validator_commission.wasm";
-
-/// Timeout for requests to the `/accepted` and `/applied`
-/// ABCI query endpoints.
-const ENV_VAR_NAMADA_EVENTS_MAX_WAIT_TIME_SECONDS: &str =
-    "NAMADA_EVENTS_MAX_WAIT_TIME_SECONDS";
-
-/// Default timeout in seconds for requests to the `/accepted`
-/// and `/applied` ABCI query endpoints.
-const DEFAULT_NAMADA_EVENTS_MAX_WAIT_TIME_SECONDS: u64 = 60;
-
-pub async fn submit_custom(ctx: Context, args: args::TxCustom) {
-    let tx_code = ctx.read_wasm(args.code_path);
-    let data = args.data_path.map(|data_path| {
-        std::fs::read(data_path).expect("Expected a file at given data path")
-    });
-    let tx = Tx::new(tx_code, data);
-    let (ctx, initialized_accounts) =
-        process_tx(ctx, &args.tx, tx, TxSigningKey::None).await;
-    save_initialized_accounts(ctx, &args.tx, initialized_accounts).await;
-=======
 use crate::wallet::{gen_validator_keys, CliWalletUtils};
 
 pub async fn submit_custom<
@@ -84,7 +49,6 @@
     args: args::TxCustom,
 ) {
     tx::submit_custom::<C, U>(client, wallet, args).await;
->>>>>>> 65c0b37d
 }
 
 pub async fn submit_update_vp<
@@ -419,924 +383,6 @@
         std::fs::remove_file(tmp_path)?;
         Ok(())
     }
-<<<<<<< HEAD
-
-    /// Merge data from the given shielded context into the current shielded
-    /// context. It must be the case that the two shielded contexts share the
-    /// same last transaction ID and share identical commitment trees.
-    pub fn merge(&mut self, new_ctx: ShieldedContext) {
-        debug_assert_eq!(self.last_txidx, new_ctx.last_txidx);
-        // Merge by simply extending maps. Identical keys should contain
-        // identical values, so overwriting should not be problematic.
-        self.pos_map.extend(new_ctx.pos_map);
-        self.nf_map.extend(new_ctx.nf_map);
-        self.note_map.extend(new_ctx.note_map);
-        self.memo_map.extend(new_ctx.memo_map);
-        self.div_map.extend(new_ctx.div_map);
-        self.witness_map.extend(new_ctx.witness_map);
-        self.spents.extend(new_ctx.spents);
-        self.asset_types.extend(new_ctx.asset_types);
-        self.vk_map.extend(new_ctx.vk_map);
-        // The deltas are the exception because different keys can reveal
-        // different parts of the same transaction. Hence each delta needs to be
-        // merged separately.
-        for ((height, idx), (ep, ntfer_delta, ntx_delta)) in new_ctx.delta_map {
-            let (_ep, tfer_delta, tx_delta) = self
-                .delta_map
-                .entry((height, idx))
-                .or_insert((ep, TransferDelta::new(), TransactionDelta::new()));
-            tfer_delta.extend(ntfer_delta);
-            tx_delta.extend(ntx_delta);
-        }
-    }
-
-    /// Fetch the current state of the multi-asset shielded pool into a
-    /// ShieldedContext
-    pub async fn fetch(
-        &mut self,
-        ledger_address: &TendermintAddress,
-        sks: &[ExtendedSpendingKey],
-        fvks: &[ViewingKey],
-    ) {
-        // First determine which of the keys requested to be fetched are new.
-        // Necessary because old transactions will need to be scanned for new
-        // keys.
-        let mut unknown_keys = Vec::new();
-        for esk in sks {
-            let vk = to_viewing_key(esk).vk;
-            if !self.pos_map.contains_key(&vk) {
-                unknown_keys.push(vk);
-            }
-        }
-        for vk in fvks {
-            if !self.pos_map.contains_key(vk) {
-                unknown_keys.push(*vk);
-            }
-        }
-
-        // If unknown keys are being used, we need to scan older transactions
-        // for any unspent notes
-        let (txs, mut tx_iter);
-        if !unknown_keys.is_empty() {
-            // Load all transactions accepted until this point
-            txs = Self::fetch_shielded_transfers(ledger_address, 0).await;
-            tx_iter = txs.iter();
-            // Do this by constructing a shielding context only for unknown keys
-            let mut tx_ctx = ShieldedContext::new(self.context_dir.clone());
-            for vk in unknown_keys {
-                tx_ctx.pos_map.entry(vk).or_insert_with(HashSet::new);
-            }
-            // Update this unknown shielded context until it is level with self
-            while tx_ctx.last_txidx != self.last_txidx {
-                if let Some(((height, idx), (epoch, tx))) = tx_iter.next() {
-                    tx_ctx.scan_tx(*height, *idx, *epoch, tx);
-                } else {
-                    break;
-                }
-            }
-            // Merge the context data originating from the unknown keys into the
-            // current context
-            self.merge(tx_ctx);
-        } else {
-            // Load only transactions accepted from last_txid until this point
-            txs =
-                Self::fetch_shielded_transfers(ledger_address, self.last_txidx)
-                    .await;
-            tx_iter = txs.iter();
-        }
-        // Now that we possess the unspent notes corresponding to both old and
-        // new keys up until tx_pos, proceed to scan the new transactions.
-        for ((height, idx), (epoch, tx)) in &mut tx_iter {
-            self.scan_tx(*height, *idx, *epoch, tx);
-        }
-    }
-
-    /// Initialize a shielded transaction context that identifies notes
-    /// decryptable by any viewing key in the given set
-    pub fn new(context_dir: PathBuf) -> ShieldedContext {
-        // Make sure that MASP parameters are downloaded to enable MASP
-        // transaction building and verification later on
-        let params_dir = masp::get_params_dir();
-        let spend_path = params_dir.join(masp::SPEND_NAME);
-        let convert_path = params_dir.join(masp::CONVERT_NAME);
-        let output_path = params_dir.join(masp::OUTPUT_NAME);
-        if !(spend_path.exists()
-            && convert_path.exists()
-            && output_path.exists())
-        {
-            println!("MASP parameters not present, downloading...");
-            masp_proofs::download_parameters()
-                .expect("MASP parameters not present or downloadable");
-            println!("MASP parameter download complete, resuming execution...");
-        }
-        // Finally initialize a shielded context with the supplied directory
-        Self {
-            context_dir,
-            ..Default::default()
-        }
-    }
-
-    /// Obtain a chronologically-ordered list of all accepted shielded
-    /// transactions from the ledger. The ledger conceptually stores
-    /// transactions as a vector. More concretely, the HEAD_TX_KEY location
-    /// stores the index of the last accepted transaction and each transaction
-    /// is stored at a key derived from its index.
-    pub async fn fetch_shielded_transfers(
-        ledger_address: &TendermintAddress,
-        last_txidx: u64,
-    ) -> BTreeMap<(BlockHeight, TxIndex), (Epoch, Transfer)> {
-        let client = HttpClient::new(ledger_address.clone()).unwrap();
-        // The address of the MASP account
-        let masp_addr = masp();
-        // Construct the key where last transaction pointer is stored
-        let head_tx_key = Key::from(masp_addr.to_db_key())
-            .push(&HEAD_TX_KEY.to_owned())
-            .expect("Cannot obtain a storage key");
-        // Query for the index of the last accepted transaction
-        let head_txidx = query_storage_value::<u64>(&client, &head_tx_key)
-            .await
-            .unwrap_or(0);
-        let mut shielded_txs = BTreeMap::new();
-        // Fetch all the transactions we do not have yet
-        for i in last_txidx..head_txidx {
-            // Construct the key for where the current transaction is stored
-            let current_tx_key = Key::from(masp_addr.to_db_key())
-                .push(&(TX_KEY_PREFIX.to_owned() + &i.to_string()))
-                .expect("Cannot obtain a storage key");
-            // Obtain the current transaction
-            let (tx_epoch, tx_height, tx_index, current_tx) =
-                query_storage_value::<(Epoch, BlockHeight, TxIndex, Transfer)>(
-                    &client,
-                    &current_tx_key,
-                )
-                .await
-                .unwrap();
-            // Collect the current transaction
-            shielded_txs.insert((tx_height, tx_index), (tx_epoch, current_tx));
-        }
-        shielded_txs
-    }
-
-    /// Applies the given transaction to the supplied context. More precisely,
-    /// the shielded transaction's outputs are added to the commitment tree.
-    /// Newly discovered notes are associated to the supplied viewing keys. Note
-    /// nullifiers are mapped to their originating notes. Note positions are
-    /// associated to notes, memos, and diversifiers. And the set of notes that
-    /// we have spent are updated. The witness map is maintained to make it
-    /// easier to construct note merkle paths in other code. See
-    /// https://zips.z.cash/protocol/protocol.pdf#scan
-    pub fn scan_tx(
-        &mut self,
-        height: BlockHeight,
-        index: TxIndex,
-        epoch: Epoch,
-        tx: &Transfer,
-    ) {
-        // Ignore purely transparent transactions
-        let shielded = if let Some(shielded) = &tx.shielded {
-            shielded
-        } else {
-            return;
-        };
-        // For tracking the account changes caused by this Transaction
-        let mut transaction_delta = TransactionDelta::new();
-        // Listen for notes sent to our viewing keys
-        for so in &shielded.shielded_outputs {
-            // Create merkle tree leaf node from note commitment
-            let node = Node::new(so.cmu.to_repr());
-            // Update each merkle tree in the witness map with the latest
-            // addition
-            for (_, witness) in self.witness_map.iter_mut() {
-                witness.append(node).expect("note commitment tree is full");
-            }
-            let note_pos = self.tree.size();
-            self.tree
-                .append(node)
-                .expect("note commitment tree is full");
-            // Finally, make it easier to construct merkle paths to this new
-            // note
-            let witness = IncrementalWitness::<Node>::from_tree(&self.tree);
-            self.witness_map.insert(note_pos, witness);
-            // Let's try to see if any of our viewing keys can decrypt latest
-            // note
-            for (vk, notes) in self.pos_map.iter_mut() {
-                let decres = try_sapling_note_decryption::<TestNetwork>(
-                    0,
-                    &vk.ivk().0,
-                    &so.ephemeral_key.into_subgroup().unwrap(),
-                    &so.cmu,
-                    &so.enc_ciphertext,
-                );
-                // So this current viewing key does decrypt this current note...
-                if let Some((note, pa, memo)) = decres {
-                    // Add this note to list of notes decrypted by this viewing
-                    // key
-                    notes.insert(note_pos);
-                    // Compute the nullifier now to quickly recognize when spent
-                    let nf = note.nf(vk, note_pos.try_into().unwrap());
-                    self.note_map.insert(note_pos, note);
-                    self.memo_map.insert(note_pos, memo);
-                    // The payment address' diversifier is required to spend
-                    // note
-                    self.div_map.insert(note_pos, *pa.diversifier());
-                    self.nf_map.insert(nf.0, note_pos);
-                    // Note the account changes
-                    let balance = transaction_delta
-                        .entry(*vk)
-                        .or_insert_with(Amount::zero);
-                    *balance +=
-                        Amount::from_nonnegative(note.asset_type, note.value)
-                            .expect(
-                                "found note with invalid value or asset type",
-                            );
-                    self.vk_map.insert(note_pos, *vk);
-                    break;
-                }
-            }
-        }
-        // Cancel out those of our notes that have been spent
-        for ss in &shielded.shielded_spends {
-            // If the shielded spend's nullifier is in our map, then target note
-            // is rendered unusable
-            if let Some(note_pos) = self.nf_map.get(&ss.nullifier) {
-                self.spents.insert(*note_pos);
-                // Note the account changes
-                let balance = transaction_delta
-                    .entry(self.vk_map[note_pos])
-                    .or_insert_with(Amount::zero);
-                let note = self.note_map[note_pos];
-                *balance -=
-                    Amount::from_nonnegative(note.asset_type, note.value)
-                        .expect("found note with invalid value or asset type");
-            }
-        }
-        // Record the changes to the transparent accounts
-        let transparent_delta =
-            Amount::from_nonnegative(tx.token.clone(), u64::from(tx.amount))
-                .expect("invalid value for amount");
-        let mut transfer_delta = TransferDelta::new();
-        transfer_delta
-            .insert(tx.source.clone(), Amount::zero() - &transparent_delta);
-        transfer_delta.insert(tx.target.clone(), transparent_delta);
-        self.delta_map.insert(
-            (height, index),
-            (epoch, transfer_delta, transaction_delta),
-        );
-        self.last_txidx += 1;
-    }
-
-    /// Summarize the effects on shielded and transparent accounts of each
-    /// Transfer in this context
-    pub fn get_tx_deltas(
-        &self,
-    ) -> &BTreeMap<
-        (BlockHeight, TxIndex),
-        (Epoch, TransferDelta, TransactionDelta),
-    > {
-        &self.delta_map
-    }
-
-    /// Compute the total unspent notes associated with the viewing key in the
-    /// context. If the key is not in the context, then we do not know the
-    /// balance and hence we return None.
-    pub fn compute_shielded_balance(&self, vk: &ViewingKey) -> Option<Amount> {
-        // Cannot query the balance of a key that's not in the map
-        if !self.pos_map.contains_key(vk) {
-            return None;
-        }
-        let mut val_acc = Amount::zero();
-        // Retrieve the notes that can be spent by this key
-        if let Some(avail_notes) = self.pos_map.get(vk) {
-            for note_idx in avail_notes {
-                // Spent notes cannot contribute a new transaction's pool
-                if self.spents.contains(note_idx) {
-                    continue;
-                }
-                // Get note associated with this ID
-                let note = self.note_map.get(note_idx).unwrap();
-                // Finally add value to multi-asset accumulator
-                val_acc +=
-                    Amount::from_nonnegative(note.asset_type, note.value)
-                        .expect("found note with invalid value or asset type");
-            }
-        }
-        Some(val_acc)
-    }
-
-    /// Query the ledger for the decoding of the given asset type and cache it
-    /// if it is found.
-    pub async fn decode_asset_type(
-        &mut self,
-        client: HttpClient,
-        asset_type: AssetType,
-    ) -> Option<(Address, Epoch)> {
-        // Try to find the decoding in the cache
-        if let decoded @ Some(_) = self.asset_types.get(&asset_type) {
-            return decoded.cloned();
-        }
-        // Query for the ID of the last accepted transaction
-        let (addr, ep, _conv, _path): (Address, _, Amount, MerklePath<Node>) =
-            query_conversion(client, asset_type).await?;
-        self.asset_types.insert(asset_type, (addr.clone(), ep));
-        Some((addr, ep))
-    }
-
-    /// Query the ledger for the conversion that is allowed for the given asset
-    /// type and cache it.
-    async fn query_allowed_conversion<'a>(
-        &'a mut self,
-        client: HttpClient,
-        asset_type: AssetType,
-        conversions: &'a mut Conversions,
-    ) -> Option<&'a mut (AllowedConversion, MerklePath<Node>, i64)> {
-        match conversions.entry(asset_type) {
-            Entry::Occupied(conv_entry) => Some(conv_entry.into_mut()),
-            Entry::Vacant(conv_entry) => {
-                // Query for the ID of the last accepted transaction
-                let (addr, ep, conv, path): (Address, _, _, _) =
-                    query_conversion(client, asset_type).await?;
-                self.asset_types.insert(asset_type, (addr, ep));
-                // If the conversion is 0, then we just have a pure decoding
-                if conv == Amount::zero() {
-                    None
-                } else {
-                    Some(conv_entry.insert((Amount::into(conv), path, 0)))
-                }
-            }
-        }
-    }
-
-    /// Compute the total unspent notes associated with the viewing key in the
-    /// context and express that value in terms of the currently timestamped
-    /// asset types. If the key is not in the context, then we do not know the
-    /// balance and hence we return None.
-    pub async fn compute_exchanged_balance(
-        &mut self,
-        client: HttpClient,
-        vk: &ViewingKey,
-        target_epoch: Epoch,
-    ) -> Option<Amount> {
-        // First get the unexchanged balance
-        if let Some(balance) = self.compute_shielded_balance(vk) {
-            // And then exchange balance into current asset types
-            Some(
-                self.compute_exchanged_amount(
-                    client,
-                    balance,
-                    target_epoch,
-                    HashMap::new(),
-                )
-                .await
-                .0,
-            )
-        } else {
-            None
-        }
-    }
-
-    /// Try to convert as much of the given asset type-value pair using the
-    /// given allowed conversion. usage is incremented by the amount of the
-    /// conversion used, the conversions are applied to the given input, and
-    /// the trace amount that could not be converted is moved from input to
-    /// output.
-    fn apply_conversion(
-        conv: AllowedConversion,
-        asset_type: AssetType,
-        value: i64,
-        usage: &mut i64,
-        input: &mut Amount,
-        output: &mut Amount,
-    ) {
-        // If conversion if possible, accumulate the exchanged amount
-        let conv: Amount = conv.into();
-        // The amount required of current asset to qualify for conversion
-        let threshold = -conv[&asset_type];
-        if threshold == 0 {
-            eprintln!(
-                "Asset threshold of selected conversion for asset type {} is \
-                 0, this is a bug, please report it.",
-                asset_type
-            );
-        }
-        // We should use an amount of the AllowedConversion that almost
-        // cancels the original amount
-        let required = value / threshold;
-        // Forget about the trace amount left over because we cannot
-        // realize its value
-        let trace = Amount::from_pair(asset_type, value % threshold).unwrap();
-        // Record how much more of the given conversion has been used
-        *usage += required;
-        // Apply the conversions to input and move the trace amount to output
-        *input += conv * required - &trace;
-        *output += trace;
-    }
-
-    /// Convert the given amount into the latest asset types whilst making a
-    /// note of the conversions that were used. Note that this function does
-    /// not assume that allowed conversions from the ledger are expressed in
-    /// terms of the latest asset types.
-    pub async fn compute_exchanged_amount(
-        &mut self,
-        client: HttpClient,
-        mut input: Amount,
-        target_epoch: Epoch,
-        mut conversions: Conversions,
-    ) -> (Amount, Conversions) {
-        // Where we will store our exchanged value
-        let mut output = Amount::zero();
-        // Repeatedly exchange assets until it is no longer possible
-        while let Some((asset_type, value)) =
-            input.components().next().map(cloned_pair)
-        {
-            let target_asset_type = self
-                .decode_asset_type(client.clone(), asset_type)
-                .await
-                .map(|(addr, _epoch)| make_asset_type(target_epoch, &addr))
-                .unwrap_or(asset_type);
-            let at_target_asset_type = asset_type == target_asset_type;
-            if let (Some((conv, _wit, usage)), false) = (
-                self.query_allowed_conversion(
-                    client.clone(),
-                    asset_type,
-                    &mut conversions,
-                )
-                .await,
-                at_target_asset_type,
-            ) {
-                println!(
-                    "converting current asset type to latest asset type..."
-                );
-                // Not at the target asset type, not at the latest asset type.
-                // Apply conversion to get from current asset type to the latest
-                // asset type.
-                Self::apply_conversion(
-                    conv.clone(),
-                    asset_type,
-                    value,
-                    usage,
-                    &mut input,
-                    &mut output,
-                );
-            } else if let (Some((conv, _wit, usage)), false) = (
-                self.query_allowed_conversion(
-                    client.clone(),
-                    target_asset_type,
-                    &mut conversions,
-                )
-                .await,
-                at_target_asset_type,
-            ) {
-                println!(
-                    "converting latest asset type to target asset type..."
-                );
-                // Not at the target asset type, yes at the latest asset type.
-                // Apply inverse conversion to get from latest asset type to
-                // the target asset type.
-                Self::apply_conversion(
-                    conv.clone(),
-                    asset_type,
-                    value,
-                    usage,
-                    &mut input,
-                    &mut output,
-                );
-            } else {
-                // At the target asset type. Then move component over to output.
-                let comp = input.project(asset_type);
-                output += &comp;
-                // Strike from input to avoid repeating computation
-                input -= comp;
-            }
-        }
-        (output, conversions)
-    }
-
-    /// Collect enough unspent notes in this context to exceed the given amount
-    /// of the specified asset type. Return the total value accumulated plus
-    /// notes and the corresponding diversifiers/merkle paths that were used to
-    /// achieve the total value.
-    pub async fn collect_unspent_notes(
-        &mut self,
-        ledger_address: TendermintAddress,
-        vk: &ViewingKey,
-        target: Amount,
-        target_epoch: Epoch,
-    ) -> (
-        Amount,
-        Vec<(Diversifier, Note, MerklePath<Node>)>,
-        Conversions,
-    ) {
-        // Establish connection with which to do exchange rate queries
-        let client = HttpClient::new(ledger_address.clone()).unwrap();
-        let mut conversions = HashMap::new();
-        let mut val_acc = Amount::zero();
-        let mut notes = Vec::new();
-        // Retrieve the notes that can be spent by this key
-        if let Some(avail_notes) = self.pos_map.get(vk).cloned() {
-            for note_idx in &avail_notes {
-                // No more transaction inputs are required once we have met
-                // the target amount
-                if val_acc >= target {
-                    break;
-                }
-                // Spent notes cannot contribute a new transaction's pool
-                if self.spents.contains(note_idx) {
-                    continue;
-                }
-                // Get note, merkle path, diversifier associated with this ID
-                let note = *self.note_map.get(note_idx).unwrap();
-
-                // The amount contributed by this note before conversion
-                let pre_contr = Amount::from_pair(note.asset_type, note.value)
-                    .expect("received note has invalid value or asset type");
-                let (contr, proposed_convs) = self
-                    .compute_exchanged_amount(
-                        client.clone(),
-                        pre_contr,
-                        target_epoch,
-                        conversions.clone(),
-                    )
-                    .await;
-
-                // Use this note only if it brings us closer to our target
-                if is_amount_required(
-                    val_acc.clone(),
-                    target.clone(),
-                    contr.clone(),
-                ) {
-                    // Be sure to record the conversions used in computing
-                    // accumulated value
-                    val_acc += contr;
-                    // Commit the conversions that were used to exchange
-                    conversions = proposed_convs;
-                    let merkle_path =
-                        self.witness_map.get(note_idx).unwrap().path().unwrap();
-                    let diversifier = self.div_map.get(note_idx).unwrap();
-                    // Commit this note to our transaction
-                    notes.push((*diversifier, note, merkle_path));
-                }
-            }
-        }
-        (val_acc, notes, conversions)
-    }
-
-    /// Compute the combined value of the output notes of the transaction pinned
-    /// at the given payment address. This computation uses the supplied viewing
-    /// keys to try to decrypt the output notes. If no transaction is pinned at
-    /// the given payment address fails with
-    /// `PinnedBalanceError::NoTransactionPinned`.
-    pub async fn compute_pinned_balance(
-        ledger_address: &TendermintAddress,
-        owner: PaymentAddress,
-        viewing_key: &ViewingKey,
-    ) -> Result<(Amount, Epoch), PinnedBalanceError> {
-        // Check that the supplied viewing key corresponds to given payment
-        // address
-        let counter_owner = viewing_key.to_payment_address(
-            *masp_primitives::primitives::PaymentAddress::diversifier(
-                &owner.into(),
-            ),
-        );
-        match counter_owner {
-            Some(counter_owner) if counter_owner == owner.into() => {}
-            _ => return Err(PinnedBalanceError::InvalidViewingKey),
-        }
-        let client = HttpClient::new(ledger_address.clone()).unwrap();
-        // The address of the MASP account
-        let masp_addr = masp();
-        // Construct the key for where the transaction ID would be stored
-        let pin_key = Key::from(masp_addr.to_db_key())
-            .push(&(PIN_KEY_PREFIX.to_owned() + &owner.hash()))
-            .expect("Cannot obtain a storage key");
-        // Obtain the transaction pointer at the key
-        let txidx = query_storage_value::<u64>(&client, &pin_key)
-            .await
-            .ok_or(PinnedBalanceError::NoTransactionPinned)?;
-        // Construct the key for where the pinned transaction is stored
-        let tx_key = Key::from(masp_addr.to_db_key())
-            .push(&(TX_KEY_PREFIX.to_owned() + &txidx.to_string()))
-            .expect("Cannot obtain a storage key");
-        // Obtain the pointed to transaction
-        let (tx_epoch, _tx_height, _tx_index, tx) =
-            query_storage_value::<(Epoch, BlockHeight, TxIndex, Transfer)>(
-                &client, &tx_key,
-            )
-            .await
-            .expect("Ill-formed epoch, transaction pair");
-        // Accumulate the combined output note value into this Amount
-        let mut val_acc = Amount::zero();
-        let tx = tx
-            .shielded
-            .expect("Pinned Transfers should have shielded part");
-        for so in &tx.shielded_outputs {
-            // Let's try to see if our viewing key can decrypt current note
-            let decres = try_sapling_note_decryption::<TestNetwork>(
-                0,
-                &viewing_key.ivk().0,
-                &so.ephemeral_key.into_subgroup().unwrap(),
-                &so.cmu,
-                &so.enc_ciphertext,
-            );
-            match decres {
-                // So the given viewing key does decrypt this current note...
-                Some((note, pa, _memo)) if pa == owner.into() => {
-                    val_acc +=
-                        Amount::from_nonnegative(note.asset_type, note.value)
-                            .expect(
-                                "found note with invalid value or asset type",
-                            );
-                    break;
-                }
-                _ => {}
-            }
-        }
-        Ok((val_acc, tx_epoch))
-    }
-
-    /// Compute the combined value of the output notes of the pinned transaction
-    /// at the given payment address if there's any. The asset types may be from
-    /// the epoch of the transaction or even before, so exchange all these
-    /// amounts to the epoch of the transaction in order to get the value that
-    /// would have been displayed in the epoch of the transaction.
-    pub async fn compute_exchanged_pinned_balance(
-        &mut self,
-        ledger_address: &TendermintAddress,
-        owner: PaymentAddress,
-        viewing_key: &ViewingKey,
-    ) -> Result<(Amount, Epoch), PinnedBalanceError> {
-        // Obtain the balance that will be exchanged
-        let (amt, ep) =
-            Self::compute_pinned_balance(ledger_address, owner, viewing_key)
-                .await?;
-        // Establish connection with which to do exchange rate queries
-        let client = HttpClient::new(ledger_address.clone()).unwrap();
-        // Finally, exchange the balance to the transaction's epoch
-        Ok((
-            self.compute_exchanged_amount(client, amt, ep, HashMap::new())
-                .await
-                .0,
-            ep,
-        ))
-    }
-
-    /// Convert an amount whose units are AssetTypes to one whose units are
-    /// Addresses that they decode to. All asset types not corresponding to
-    /// the given epoch are ignored.
-    pub async fn decode_amount(
-        &mut self,
-        client: HttpClient,
-        amt: Amount,
-        target_epoch: Epoch,
-    ) -> Amount<Address> {
-        let mut res = Amount::zero();
-        for (asset_type, val) in amt.components() {
-            // Decode the asset type
-            let decoded =
-                self.decode_asset_type(client.clone(), *asset_type).await;
-            // Only assets with the target timestamp count
-            match decoded {
-                Some((addr, epoch)) if epoch == target_epoch => {
-                    res += &Amount::from_pair(addr, *val).unwrap()
-                }
-                _ => {}
-            }
-        }
-        res
-    }
-
-    /// Convert an amount whose units are AssetTypes to one whose units are
-    /// Addresses that they decode to.
-    pub async fn decode_all_amounts(
-        &mut self,
-        client: HttpClient,
-        amt: Amount,
-    ) -> Amount<(Address, Epoch)> {
-        let mut res = Amount::zero();
-        for (asset_type, val) in amt.components() {
-            // Decode the asset type
-            let decoded =
-                self.decode_asset_type(client.clone(), *asset_type).await;
-            // Only assets with the target timestamp count
-            if let Some((addr, epoch)) = decoded {
-                res += &Amount::from_pair((addr, epoch), *val).unwrap()
-            }
-        }
-        res
-    }
-}
-
-/// Make asset type corresponding to given address and epoch
-fn make_asset_type(epoch: Epoch, token: &Address) -> AssetType {
-    // Typestamp the chosen token with the current epoch
-    let token_bytes = (token, epoch.0)
-        .try_to_vec()
-        .expect("token should serialize");
-    // Generate the unique asset identifier from the unique token address
-    AssetType::new(token_bytes.as_ref()).expect("unable to create asset type")
-}
-
-/// Convert Namada amount and token type to MASP equivalents
-fn convert_amount(
-    epoch: Epoch,
-    token: &Address,
-    val: token::Amount,
-) -> (AssetType, Amount) {
-    let asset_type = make_asset_type(epoch, token);
-    // Combine the value and unit into one amount
-    let amount = Amount::from_nonnegative(asset_type, u64::from(val))
-        .expect("invalid value for amount");
-    (asset_type, amount)
-}
-
-/// Make shielded components to embed within a Transfer object. If no shielded
-/// payment address nor spending key is specified, then no shielded components
-/// are produced. Otherwise a transaction containing nullifiers and/or note
-/// commitments are produced. Dummy transparent UTXOs are sometimes used to make
-/// transactions balanced, but it is understood that transparent account changes
-/// are effected only by the amounts and signatures specified by the containing
-/// Transfer object.
-async fn gen_shielded_transfer<C>(
-    ctx: &mut C,
-    args: &ParsedTxTransferArgs,
-    shielded_gas: bool,
-) -> Result<Option<(Transaction, TransactionMetadata)>, builder::Error>
-where
-    C: ShieldedTransferContext,
-{
-    let spending_key = args.source.spending_key().map(|x| x.into());
-    let payment_address = args.target.payment_address();
-    // Determine epoch in which to submit potential shielded transaction
-    let epoch = ctx.query_epoch(args.tx.ledger_address.clone()).await;
-    // Context required for storing which notes are in the source's possesion
-    let consensus_branch_id = BranchId::Sapling;
-    let amt: u64 = args.amount.into();
-    let memo: Option<Memo> = None;
-
-    // Now we build up the transaction within this object
-    let mut builder = Builder::<TestNetwork, OsRng>::new(0u32);
-    // Convert transaction amount into MASP types
-    let (asset_type, amount) = convert_amount(epoch, &args.token, args.amount);
-
-    // Transactions with transparent input and shielded output
-    // may be affected if constructed close to epoch boundary
-    let mut epoch_sensitive: bool = false;
-    // If there are shielded inputs
-    if let Some(sk) = spending_key {
-        // Transaction fees need to match the amount in the wrapper Transfer
-        // when MASP source is used
-        let (_, fee) =
-            convert_amount(epoch, &args.tx.fee_token, args.tx.fee_amount);
-        builder.set_fee(fee.clone())?;
-        // If the gas is coming from the shielded pool, then our shielded inputs
-        // must also cover the gas fee
-        let required_amt = if shielded_gas { amount + fee } else { amount };
-        // Locate unspent notes that can help us meet the transaction amount
-        let (_, unspent_notes, used_convs) = ctx
-            .collect_unspent_notes(
-                args.tx.ledger_address.clone(),
-                &to_viewing_key(&sk).vk,
-                required_amt,
-                epoch,
-            )
-            .await;
-        // Commit the notes found to our transaction
-        for (diversifier, note, merkle_path) in unspent_notes {
-            builder.add_sapling_spend(sk, diversifier, note, merkle_path)?;
-        }
-        // Commit the conversion notes used during summation
-        for (conv, wit, value) in used_convs.values() {
-            if *value > 0 {
-                builder.add_convert(
-                    conv.clone(),
-                    *value as u64,
-                    wit.clone(),
-                )?;
-            }
-        }
-    } else {
-        // No transfer fees come from the shielded transaction for non-MASP
-        // sources
-        builder.set_fee(Amount::zero())?;
-        // We add a dummy UTXO to our transaction, but only the source of the
-        // parent Transfer object is used to validate fund availability
-        let secp_sk =
-            secp256k1::SecretKey::from_slice(&[0xcd; 32]).expect("secret key");
-        let secp_ctx = secp256k1::Secp256k1::<secp256k1::SignOnly>::gen_new();
-        let secp_pk =
-            secp256k1::PublicKey::from_secret_key(&secp_ctx, &secp_sk)
-                .serialize();
-        let hash =
-            ripemd160::Ripemd160::digest(&sha2::Sha256::digest(&secp_pk));
-        let script = TransparentAddress::PublicKey(hash.into()).script();
-        epoch_sensitive = true;
-        builder.add_transparent_input(
-            secp_sk,
-            OutPoint::new([0u8; 32], 0),
-            TxOut {
-                asset_type,
-                value: amt,
-                script_pubkey: script,
-            },
-        )?;
-    }
-    // Now handle the outputs of this transaction
-    // If there is a shielded output
-    if let Some(pa) = payment_address {
-        let ovk_opt = spending_key.map(|x| x.expsk.ovk);
-        builder.add_sapling_output(
-            ovk_opt,
-            pa.into(),
-            asset_type,
-            amt,
-            memo.clone(),
-        )?;
-    } else {
-        epoch_sensitive = false;
-        // Embed the transparent target address into the shielded transaction so
-        // that it can be signed
-        let target_enc = args
-            .target
-            .address()
-            .expect("target address should be transparent")
-            .try_to_vec()
-            .expect("target address encoding");
-        let hash = ripemd160::Ripemd160::digest(&sha2::Sha256::digest(
-            target_enc.as_ref(),
-        ));
-        builder.add_transparent_output(
-            &TransparentAddress::PublicKey(hash.into()),
-            asset_type,
-            amt,
-        )?;
-    }
-    let prover = if let Ok(params_dir) = env::var(masp::ENV_VAR_MASP_PARAMS_DIR)
-    {
-        let params_dir = PathBuf::from(params_dir);
-        let spend_path = params_dir.join(masp::SPEND_NAME);
-        let convert_path = params_dir.join(masp::CONVERT_NAME);
-        let output_path = params_dir.join(masp::OUTPUT_NAME);
-        LocalTxProver::new(&spend_path, &output_path, &convert_path)
-    } else {
-        LocalTxProver::with_default_location()
-            .expect("unable to load MASP Parameters")
-    };
-    // Build and return the constructed transaction
-    let mut tx = builder.build(consensus_branch_id, &prover);
-
-    if epoch_sensitive {
-        let new_epoch = ctx.query_epoch(args.tx.ledger_address.clone()).await;
-
-        // If epoch has changed, recalculate shielded outputs to match new epoch
-        if new_epoch != epoch {
-            // Hack: build new shielded transfer with updated outputs
-            let mut replay_builder = Builder::<TestNetwork, OsRng>::new(0u32);
-            replay_builder.set_fee(Amount::zero())?;
-            let ovk_opt = spending_key.map(|x| x.expsk.ovk);
-            let (new_asset_type, _) =
-                convert_amount(new_epoch, &args.token, args.amount);
-            replay_builder.add_sapling_output(
-                ovk_opt,
-                payment_address.unwrap().into(),
-                new_asset_type,
-                amt,
-                memo,
-            )?;
-
-            let secp_sk = secp256k1::SecretKey::from_slice(&[0xcd; 32])
-                .expect("secret key");
-            let secp_ctx =
-                secp256k1::Secp256k1::<secp256k1::SignOnly>::gen_new();
-            let secp_pk =
-                secp256k1::PublicKey::from_secret_key(&secp_ctx, &secp_sk)
-                    .serialize();
-            let hash =
-                ripemd160::Ripemd160::digest(&sha2::Sha256::digest(&secp_pk));
-            let script = TransparentAddress::PublicKey(hash.into()).script();
-            replay_builder.add_transparent_input(
-                secp_sk,
-                OutPoint::new([0u8; 32], 0),
-                TxOut {
-                    asset_type: new_asset_type,
-                    value: amt,
-                    script_pubkey: script,
-                },
-            )?;
-
-            let (replay_tx, _) =
-                replay_builder.build(consensus_branch_id, &prover)?;
-            tx = tx.map(|(t, tm)| {
-                let mut temp = t.deref().clone();
-                temp.shielded_outputs = replay_tx.shielded_outputs.clone();
-                temp.value_balance = temp.value_balance.reject(asset_type)
-                    - Amount::from_pair(new_asset_type, amt).unwrap();
-                (temp.freeze().unwrap(), tm)
-            });
-        }
-    }
-
-    tx.map(Some)
-=======
->>>>>>> 65c0b37d
 }
 
 pub async fn submit_transfer<

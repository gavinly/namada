--- conflicted
+++ resolved
@@ -377,11 +377,8 @@
 /// are covered by the e2e tests.
 #[cfg(test)]
 mod test_finalize_block {
-<<<<<<< HEAD
     use namada::types::address::nam;
     use namada::types::ethereum_events::EthAddress;
-=======
->>>>>>> 7ed315a9
     use namada::types::storage::Epoch;
     use namada::types::transaction::{EncryptionKey, Fee};
     use namada::types::vote_extensions::ethereum_events;
